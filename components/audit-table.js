--- conflicted
+++ resolved
@@ -1,9 +1,5 @@
 // node_modules
 import PropTypes from "prop-types";
-<<<<<<< HEAD
-=======
-import { Fragment } from "react";
->>>>>>> 63a6184d
 // components
 import { auditMap } from "./audit";
 import SortableGrid from "./sortable-grid";
@@ -42,15 +38,7 @@
  * Display a sortable table of the given audits.
  */
 export default function AuditTable({ data }) {
-<<<<<<< HEAD
-  return (
-    <>
-      <SortableGrid data={data} columns={auditColumns} />
-    </>
-  );
-=======
   return <SortableGrid data={data} columns={auditColumns} />;
->>>>>>> 63a6184d
 }
 
 AuditTable.propTypes = {
