/**
 * Holds schema profiles for Jest testing. Make sure to update these if relevant real schemas
 * change. Just copy the new versions from igvfd /profiles.
 */
const profiles = {
  Award: {
    title: "Grant",
    $id: "/profiles/award.json",
    required: ["name", "project", "title"],
    identifyingProperties: ["uuid", "name", "title", "aliases"],
    type: "object",
    properties: {
      "@id": {
        title: "ID",
        type: "string",
        notSubmittable: true,
      },
      "@type": {
        title: "Type",
        type: "array",
        items: {
          type: "string",
        },
        notSubmittable: true,
      },
      component: {
        title: "Project Component",
        description: "The project component the award is associated with.",
        type: "string",
        permission: "import_items",
        enum: [
          "affiliate",
          "data analysis",
          "data coordination",
          "functional characterization",
          "mapping",
          "networks",
          "predictive modeling",
        ],
      },
      name: {
        title: "Name",
        description:
          "The official grant number from the NIH database, if applicable",
        type: "string",
        pattern: "^[A-Za-z0-9\\-]+$",
        uniqueKey: true,
      },
      number_array: {
        title: "Number Array",
        description: "An array of numbers only for Jest testing.",
        type: "array",
        items: {
          type: "number",
        },
      },
      object_array: {
        title: "Object Array",
        description: "An array of unknown objects for Jest testing",
        type: "array",
        items: {
          title: "Object Array Items",
          type: "object",
          properties: {
            object: {
              title: "Object Array Item",
              type: "string",
            },
          },
        },
      },
      simple_array: {
        title: "Simple array",
        description: "A simple array used for empty-array Jest testing",
        type: "array",
        items: {
          type: "string",
        },
      },
      pi: {
        title: "P.I.",
        description: "Principal Investigator(s) of the grant.",
        comment: "See user.json for available identifiers.",
        type: "array",
        uniqueItems: true,
        items: {
          title: "Investigator",
          description: "User object of the investigator.",
          type: "string",
          linkTo: "User",
        },
      },
      om: {
        title: "Office Managers",
        description: "Non-real office manager property for Jest testing.",
        comment: "See user.json for available identifiers.",
        type: "array",
        uniqueItems: true,
        items: {
          title: "Manager",
          description: "User object of the office manager.",
          type: "string",
          linkTo: "User",
        },
      },
      studied_by: {
        title: "Studied By",
        description: "Non-real studied-by property for Jest testing.",
        comment: "See user.json for available identifiers.",
        type: "array",
        uniqueItems: true,
        items: {
          title: "Student",
          description: "User object of the student.",
          type: "string",
          linkTo: "User",
        },
      },
      project: {
        title: "Project",
        description:
          "The collection of biological data related to a single initiative, originating from a consortium.",
        type: "string",
        enum: ["community", "ENCODE", "IGVF"],
      },
      status: {
        title: "Status",
        type: "string",
        default: "current",
        enum: ["current", "deleted", "disabled"],
      },
      submitted_by: {
        "rdfs:subPropertyOf": "dc:creator",
        title: "Submitted By",
        comment:
          "Do not submit. The user that created the object is assigned by the server.",
        type: "string",
        linkTo: "User",
        serverDefault: "userid",
        permission: "import_items",
      },
      proposed_by: {
        "rdfs:subPropertyOf": "dc:creator",
        title: "Proposed By",
        comment: "Non-existing property just used for Jest testing",
        type: "string",
        linkTo: "User",
        serverDefault: "userid",
        permission: "import_items",
      },
      verified_by: {
        "rdfs:subPropertyOf": "dc:creator",
        title: "Verified By",
        comment: "Non-existing property just used for Jest testing",
        type: "string",
        linkTo: "User",
        serverDefault: "userid",
        permission: "import_items",
      },
      title: {
        "rdfs:subPropertyOf": "dc:title",
        title: "Title",
        description: "The grant name from the NIH database, if applicable.",
        type: "string",
        pattern: "^(\\S+(\\s|\\S)*\\S+|\\S)$",
      },
      url: {
        "@type": "@id",
        "rdfs:subPropertyOf": "rdfs:seeAlso",
        title: "URL",
        description: "An external resource with additional information.",
        type: "string",
        format: "uri",
      },
      uuid: {
        title: "UUID",
        description: "The unique identifier associated with every object.",
        comment: "Do not submit. The uuid is set by the server.",
        type: "string",
        format: "uuid",
        serverDefault: "uuid4",
        permission: "import_items",
        requestMethod: "POST",
      },
    },
  },

  Biosample: {
    title: "Biosample",
    $id: "/profiles/biosample.json",
    required: ["award", "lab", "source", "donors", "taxa", "biosample_term"],
    properties: {
      biosample_term: {
        title: "Biosample Term",
        description: "Ontology term identifying a biosample.",
        type: "string",
        linkTo: "SampleTerm",
      },
      donors: {
        title: "Donors",
        description: "Donor(s). Any contributing donor.",
        type: "array",
        minItems: 1,
        uniqueItems: true,
        items: {
          title: "Donor",
          description: "Donor(s).",
          comment:
            "See concrete class human_donor.json or rodent_donor.json for available identifiers.",
          type: "string",
          linkTo: "Donor",
        },
      },
      embryonic: {
        title: "Embryonic",
        description: "Biosample is embryonic.",
        type: "boolean",
      },
    },
  },

  Document: {
    title: "Document",
    $id: "/profiles/document.json",
    required: ["document_type", "description", "attachment", "lab", "award"],
    identifyingProperties: ["uuid", "aliases"],
    properties: {
      attachment: {
        title: "Attachment",
        type: "object",
        additionalProperties: false,
        formInput: "file",
        attachment: true,
        properties: {
          download: {
            title: "File Name",
            type: "string",
          },
          href: {
            comment: "Internal webapp URL for document file",
            type: "string",
          },
          type: {
            title: "MIME type",
            type: "string",
            enum: [
              "application/json",
              "application/pdf",
              "image/gif",
              "image/jpeg",
              "image/png",
              "image/svs",
              "image/tiff",
              "text/autosql",
              "text/html",
              "text/plain",
              "text/tab-separated-values",
            ],
          },
          md5sum: {
            title: "MD5sum",
            type: "string",
            format: "md5sum",
          },
          size: {
            title: "File Size",
            type: "integer",
            minimum: 0,
          },
          width: {
            title: "Image Width",
            type: "integer",
            minimum: 0,
          },
          height: {
            title: "Image Height",
            type: "integer",
            minimum: 0,
          },
        },
      },
      urls: {
        "rdfs:subPropertyOf": "rdfs:seeAlso",
        title: "URL",
        description:
          "External resources with additional information to the document.",
        type: "array",
        minItems: 1,
        uniqueItems: true,
        items: {
          title: "URL",
          description:
            "An external resource with additional information to the document.",
          type: "string",
          format: "uri",
        },
      },
      submitted_by: {
        "rdfs:subPropertyOf": "dc:creator",
        title: "Submitted By",
        comment:
          "Do not submit. The user that created the object is assigned by the server.",
        type: "string",
        linkTo: "User",
        serverDefault: "userid",
        permission: "import_items",
      },
      documents: {
        title: "Documents",
        description:
          "Documents that provide additional information (not data file).",
        type: "array",
        minItems: 1,
        uniqueItems: true,
        items: {
          title: "Document",
          description:
            "A document that provides additional information (not data file).",
          type: "string",
          comment: "See document.json for available identifiers.",
          linkTo: "Document",
        },
      },
      "@id": {
        title: "ID",
        type: "string",
        notSubmittable: true,
      },
      "@type": {
        title: "Type",
        type: "array",
        items: {
          type: "string",
        },
        notSubmittable: true,
      },
    },
  },

  Gene: {
    title: "Gene",
    $id: "/profiles/gene.json",
    required: ["geneid", "symbol", "dbxrefs", "taxa"],
    identifyingProperties: ["uuid", "geneid", "aliases"],
    properties: {
      start: {
        title: "Start",
        description: "The starting coordinate.",
        type: "integer",
        minimum: 0,
      },
      locations: {
        title: "Gene Locations",
        description:
          "Gene locations specified using 1-based, closed coordinates for different versions of reference genome assemblies.",
        type: "array",
        minItems: 1,
        uniqueItems: true,
        items: {
          title: "Gene Location",
          description:
            "Gene location specified using 1-based, closed coordinates for a specific version of the reference genome assembly.",
          type: "object",
          additionalProperties: false,
          required: ["assembly", "chromosome", "start", "end"],
          properties: {
            assembly: {
              title: "Mapping Assembly",
              description:
                "The genome assembly to which coordinates relate. e.g. GRCh38.",
              type: "string",
              enum: ["GRCh38", "hg19", "mm10", "mm9"],
            },
            chromosome: {
              title: "Chromosome",
              description:
                "The number (or letter) designation for the chromosome, e.g. chr1 or chrX",
              type: "string",
              pattern: "^(chr[0-9A-Za-z]+)$",
            },
            start: {
              title: "Start",
              description: "The starting coordinate.",
              type: "integer",
              minimum: 0,
            },
            end: {
              title: "End",
              description: "The ending coordinate.",
              type: "integer",
              minimum: 0,
            },
          },
        },
        permission: "import_items",
      },
      "@id": {
        title: "ID",
        type: "string",
        notSubmittable: true,
      },
      "@type": {
        title: "Type",
        type: "array",
        items: {
          type: "string",
        },
        notSubmittable: true,
      },
    },
  },

  HumanDonor: {
    title: "Human Donor",
    $id: "/profiles/human_donor.json",
    required: ["award", "lab", "taxa"],
    identifyingProperties: [
      "uuid",
      "accession",
      "alternate_accessions",
      "aliases",
    ],
    properties: {
      url: {
        "@type": "@id",
        "rdfs:subPropertyOf": "rdfs:seeAlso",
        title: "URL",
        description: "An external resource with additional information.",
        type: "string",
        format: "uri",
      },
      external_resources: {
        title: "External Resources",
        description: "A list of external resources associated with the donor.",
        type: "array",
        minItems: 1,
        uniqueItems: false,
        items: {
          title: "External Resource",
          description: "An external resource associated with the donor.",
          type: "object",
          required: ["resource_identifier", "resource_name"],
          additionalProperties: false,
          properties: {
            resource_name: {
              title: "External Resource Name",
              description: "Name of external resource.",
              type: "string",
            },
            resource_identifier: {
              title: "External Resource Identifier",
              description: "Identifier of external resource.",
              type: "string",
            },
            resource_url: {
              title: "External Resource URL",
              description: "URL for the external resource",
              type: "string",
            },
          },
        },
      },
      health_status_history: {
        title: "Health Status History",
        description: "Relevent health status changes in the donor",
        type: "array",
        minItems: 1,
        items: {
          title: "Health Status",
          type: "object",
          additionalProperties: false,
          properties: {
            health_description: {
              title: "Description of Donor Health",
              description: "Description of the health status change.",
              type: "string",
              pattern: "^(\\S+(\\s|\\S)*\\S+|\\S)$",
              formInput: "textarea",
            },
            date_start: {
              title: "Date Health Change Started",
              description: "The date the donor health change started.",
              type: "string",
              format: "date",
            },
            date_end: {
              title: "Date Health Change Ended",
              description:
                "The date the donor health change ended.  This value is not set if the health status is continuing, or if there is a following health status.",
              type: "string",
              format: "date",
            },
          },
        },
      },
      "@id": {
        title: "ID",
        type: "string",
        notSubmittable: true,
      },
      "@type": {
        title: "Type",
        type: "array",
        items: {
          type: "string",
        },
        notSubmittable: true,
      },
    },
  },

  Page: {
    title: "Page",
    $id: "/profiles/page.json",
    required: ["name", "title"],
    identifyingProperties: ["uuid", "name", "aliases"],
    properties: {
      parent: {
        title: "Parent Page",
        type: ["string", "null"],
        linkTo: "Page",
        validators: ["isNotCollectionDefaultPage"],
      },
      layout: {
        title: "Page Layout",
        description: "Hierarchical description of the page layout.",
        type: "object",
        additionalProperties: false,
        formInput: "layout",
        properties: {
          blocks: {
            type: "array",
            items: {
              type: "object",
              additionalProperties: false,
              properties: {
                "@id": {
                  title: "Block ID",
                  description:
                    "Unique identifier for this blocUnique identifier for this block.",
                  type: "string",
                },
                "@type": {
                  title: "Block Type",
                  description:
                    "Indicates whether this block contains markdown or a component specification.",
                  type: "string",
                },
                body: {
                  title: "Block Body",
                  description: "The text content of this block.",
                  type: "string",
                },
                direction: {
                  title: "Direction",
                  description: "The text language direction -- ltr or rtl.",
                  type: "string",
                },
              },
            },
          },
        },
      },
      "@id": {
        title: "ID",
        type: "string",
        notSubmittable: true,
      },
      "@type": {
        title: "Type",
        type: "array",
        items: {
          type: "string",
        },
        notSubmittable: true,
      },
    },
  },

  WholeOrganism: {
    title: "Whole Organism",
    $id: "/profiles/whole_organism.json",
    required: ["award", "lab", "source", "donors", "taxa", "biosample_term"],
    properties: {
      "@id": {
        title: "ID",
        type: "string",
        notSubmittable: true,
      },
      "@type": {
        title: "Type",
        type: "array",
        items: {
          type: "string",
        },
        notSubmittable: true,
      },
      accession: {
        title: "Accession",
        type: "string",
        format: "accession",
      },
      embryonic: {
        title: "Embryonic",
        type: "boolean",
      },
    },
  },

<<<<<<< HEAD
  AnalysisSet: {
    title: "Analysis Set",
    $id: "/profiles/analysis_set.json",
    required: ["award", "lab"],
=======
  ReferenceData: {
    title: "Reference data",
    $id: "/profiles/reference_data.json",
    required: [
      "award",
      "lab",
      "md5sum",
      "file_format",
      "file_set",
      "content_type",
    ],
>>>>>>> 5ea29c87
    identifyingProperties: [
      "uuid",
      "accession",
      "alternate_accessions",
      "aliases",
<<<<<<< HEAD
=======
      "md5sum",
>>>>>>> 5ea29c87
    ],
    properties: {
      documents: {
        title: "Documents",
        description:
          "Documents that provide additional information (not data file).",
        type: "array",
        minItems: 1,
        uniqueItems: true,
        items: {
          title: "Document",
          description:
            "A document that provides additional information (not data file).",
          type: "string",
          comment: "See document.json for available identifiers.",
          linkTo: "Document",
        },
      },
      lab: {
        title: "Lab",
        description: "Lab associated with the submission.",
        comment: "Required. See lab.json for list of available identifiers.",
        type: "string",
        linkTo: "Lab",
        linkSubmitsFor: true,
      },
      award: {
        title: "Award",
        description: "Grant associated with the submission.",
        comment: "Required. See award.json for list of available identifiers.",
        type: "string",
        linkTo: "Award",
      },
      accession: {
        title: "Accession",
        description:
          "A unique identifier to be used to reference the object prefixed with IGVF.",
        comment: "Do not submit. The accession is assigned by the server.",
        type: "string",
        format: "accession",
        serverDefault: "accession",
        permission: "import_items",
<<<<<<< HEAD
        accessionType: "DS",
=======
        accessionType: "FI",
>>>>>>> 5ea29c87
        readonly: true,
      },
      alternate_accessions: {
        title: "Alternate Accessions",
        description:
          "Accessions previously assigned to objects that have been merged with this object.",
        comment:
          "Do not submit. Only admins are allowed to set or update this value.",
        type: "array",
        minItems: 1,
        permission: "import_items",
        items: {
          title: "Alternate Accession",
          description:
            "An accession previously assigned to an object that has been merged with this object.",
          comment:
            "Only accessions of objects that have status equal replaced will work here.",
          type: "string",
          format: "accession",
        },
        readonly: true,
      },
      collections: {
        title: "Collections",
        description: "Some samples are part of particular data collections.",
        comment: "Do not submit. Collections are for DACC use only.",
        type: "array",
        minItems: 1,
        permission: "import_items",
        uniqueItems: true,
        items: {
          type: "string",
          enum: ["ENCODE"],
        },
        readonly: true,
      },
      status: {
        title: "Status",
        type: "string",
        permission: "import_items",
        default: "in progress",
        description: "The status of the metadata object.",
        comment:
          "Do not submit.  This is set by admins along the process of metadata submission.",
        enum: [
          "in progress",
          "released",
          "deleted",
          "replaced",
          "revoked",
          "archived",
        ],
        readonly: true,
      },
      revoke_detail: {
        title: "Revoke Detail",
        type: "string",
        permission: "import_items",
        description:
          "Explanation of why an object was transitioned to the revoked status.",
        comment:
          "Do not submit. This is set by admins when an object is revoked.",
        pattern: "^(\\S+(\\s|\\S)*\\S+|\\S)$",
        formInput: "textarea",
        readonly: true,
      },
      schema_version: {
        title: "Schema Version",
        description:
          "The version of the JSON schema that the server uses to validate the object.",
        comment:
          "Do not submit. The version used to validate the object is set by the server. The default should be set to the current version.",
        type: "string",
        pattern: "^\\d+(\\.\\d+)*$",
        requestMethod: [],
        "hidden comment": "Bump the default in the subclasses.",
<<<<<<< HEAD
        default: "3",
=======
        default: "2",
>>>>>>> 5ea29c87
      },
      uuid: {
        title: "UUID",
        description: "The unique identifier associated with every object.",
        comment: "Do not submit. The uuid is set by the server.",
        type: "string",
        format: "uuid",
        serverDefault: "uuid4",
        permission: "import_items",
        requestMethod: "POST",
        readonly: true,
      },
      notes: {
        title: "Notes",
        description: "DACC internal notes.",
        comment:
          "Do not submit. A place for the DACC to keep information that does not have a place in the schema.",
        type: "string",
        pattern: "^(\\S+(\\s|\\S)*\\S+|\\S)$",
        permission: "import_items",
        formInput: "textarea",
        readonly: true,
      },
      aliases: {
        title: "Aliases",
        description: "Lab specific identifiers to reference an object.",
        comment:
          "The purpose of this field is to provide a link into the lab LIMS and to facilitate shared objects.",
        type: "array",
        minItems: 1,
        uniqueItems: true,
        items: {
          uniqueKey: "alias",
          title: "Lab Alias",
          description: "A lab specific identifier to reference an object.",
          comment:
            "Current convention is colon separated lab name and lab identifier. (e.g. john-doe:42).",
          type: "string",
          pattern:
            "^(?:j-michael-cherry|ali-mortazavi|barbara-wold|lior-pachter|grant-macgregor|kim-green|mark-craven|qiongshi-lu|audrey-gasch|robert-steiner|jesse-engreitz|thomas-quertermous|anshul-kundaje|michael-bassik|will-greenleaf|marlene-rabinovitch|lars-steinmetz|jay-shendure|nadav-ahituv|martin-kircher|danwei-huangfu|michael-beer|anna-katerina-hadjantonakis|christina-leslie|alexander-rudensky|laura-donlin|hannah-carter|bing-ren|kyle-gaulton|maike-sander|charles-gersbach|gregory-crawford|tim-reddy|ansuman-satpathy|andrew-allen|gary-hon|nikhil-munshi|w-lee-kraus|lea-starita|doug-fowler|luca-pinello|guillaume-lettre|benhur-lee|daniel-bauer|richard-sherwood|benjamin-kleinstiver|marc-vidal|david-hill|frederick-roth|mikko-taipale|anne-carpenter|hyejung-won|karen-mohlke|michael-love|jason-buenrostro|bradley-bernstein|hilary-finucane|chongyuan-luo|noah-zaitlen|kathrin-plath|roy-wollman|jason-ernst|zhiping-weng|manuel-garber|xihong-lin|alan-boyle|ryan-mills|jie-liu|maureen-sartor|joshua-welch|stephen-montgomery|alexis-battle|livnat-jerby|jonathan-pritchard|predrag-radivojac|sean-mooney|harinder-singh|nidhi-sahni|jishnu-das|hao-wu|sreeram-kannan|hongjun-song|alkes-price|soumya-raychaudhuri|shamil-sunyaev|len-pennacchio|axel-visel|jill-moore|ting-wang|feng-yue|igvf|igvf-dacc):[a-zA-Z\\d_$.+!*,()'-]+(?:\\s[a-zA-Z\\d_$.+!*,()'-]+)*$",
        },
      },
      creation_timestamp: {
        "rdfs:subPropertyOf": "dc:created",
        title: "Creation Timestamp",
        description: "The date the object was created.",
        comment:
          "Do not submit. The date the object is created is assigned by the server.",
        type: "string",
        format: "date-time",
        serverDefault: "now",
        permission: "import_items",
        readonly: true,
      },
      submitted_by: {
        "rdfs:subPropertyOf": "dc:creator",
        title: "Submitted By",
        comment:
          "Do not submit. The user that created the object is assigned by the server.",
        type: "string",
        linkTo: "User",
        serverDefault: "userid",
        permission: "import_items",
        readonly: true,
      },
      submitter_comment: {
        title: "Submitter Comment",
        description:
          "Additional information specified by the submitter to be displayed as a comment on the portal.",
        type: "string",
        pattern: "^(\\S+(\\s|\\S)*\\S+|\\S)$",
        formInput: "textarea",
      },
      description: {
        title: "Description",
        description: "A plain text description of the object.",
        type: "string",
        pattern: "^(\\S+(\\s|\\S)*\\S+|\\S)$|^$",
        formInput: "textarea",
      },
<<<<<<< HEAD
      samples: {
        title: "Samples",
        description: "The sample(s) associated with this file set.",
        type: "array",
        uniqueItems: true,
        minItems: 1,
        items: {
          title: "Sample",
          description: "A sample associated with this file set.",
          comment: "See sample.json for available identifiers.",
          type: "string",
          linkTo: "Sample",
        },
      },
      donors: {
        title: "Donors",
        description: "The donor(s) associated with this file set.",
        type: "array",
        uniqueItems: true,
        minItems: 1,
        items: {
          title: "Donor",
          description: "A donor associated with this file set.",
          comment: "See donor.json for available identifiers.",
          type: "string",
          linkTo: "Donor",
        },
      },
      input_file_sets: {
        title: "Input File Sets",
        description:
          "The file set(s) to which any files used in this analysis set belong.",
        type: "array",
        minItems: 1,
        uniqueItems: true,
        items: {
          title: "Input File Set",
          description:
            "A file set with files that are used in this analysis set.",
          type: "string",
          linkTo: "FileSet",
        },
      },
=======
      content_md5sum: {
        title: "Content MD5sum",
        description: "The MD5sum of the uncompressed file.",
        type: "string",
        permission: "import_items",
        format: "hex",
        maxLength: 32,
        pattern: "[a-f\\d]{32}|[A-F\\d]{32}",
        readonly: true,
      },
      content_type: {
        title: "Content Type",
        description: "The type of content in the file.",
        comment:
          "Content Type describes the content of the file. Genome reference are composite nucleic acid sequences assembled from the sequence of several different individual organisms representing the species. Guide RNA sequences are sequences of RNA molecules used in assays involving CRISPR editing. Sequence barcodes are lists of barcodes found in the sequencing library. Spike-ins are nucleic acid fragments of known sequence and quantity used for calibration in high-throughput sequencing. Transcriptome references are transcriptomic sequences of an idealized representative individual in a species. Vector sequences are sequences tested in MPRAs.",
        type: "string",
        enum: [
          "exclusion list",
          "genome reference",
          "guide RNA sequences",
          "inclusion list",
          "sequence barcodes",
          "spike-ins",
          "transcriptome reference",
          "vector sequences",
        ],
      },
      dbxrefs: {
        "@type": "@id",
        "rdfs:subPropertyOf": "rdfs:seeAlso",
        title: "External Resources",
        description:
          "Identifiers from external resources that may have 1-to-1 or 1-to-many relationships with IGVF file objects.",
        comment:
          "This property is overwritten by the subclasses to define specific enum values.",
        type: "array",
        uniqueItems: true,
        items: {
          title: "External identifier",
          description:
            "Identifier from an external resource that may have 1-to-1 or 1-to-many relationships with IGVF file objects.",
          type: "string",
          pattern: "^$",
        },
      },
      derived_from: {
        title: "Derived From",
        description:
          "The files participating as inputs into software to produce this output file.",
        type: "array",
        uniqueItems: true,
        items: {
          comment: "See file.json for a list of available identifiers.",
          type: "string",
          linkTo: "File",
        },
      },
      file_format: {
        title: "File Format",
        description: "The file format or extension of the file.",
        comment:
          "This property is overwritten by the subclasses to define specific enum values.",
        type: "string",
        enum: ["fasta", "gtf", "tar", "txt"],
      },
      file_format_specifications: {
        title: "File Format Specifications Documents",
        description: "Document that further explains the file format.",
        type: "array",
        uniqueItems: true,
        items: {
          comment: "See document.json for a list of available identifiers.",
          type: "string",
          linkTo: "Document",
        },
      },
      file_set: {
        title: "File Set",
        description: "The file set that this file belongs to.",
        comment: "See file_set.json for a list of available identifiers.",
        type: "string",
        linkTo: "FileSet",
      },
      file_size: {
        title: "File Size",
        description: "File size specified in bytes.",
        comment:
          "Do not submit. This value is calculated by the checkfiles script upon submission.",
        permission: "import_items",
        type: "integer",
        minimum: 0,
        readonly: true,
      },
      md5sum: {
        title: "MD5sum",
        description: "The md5sum of the file being transferred.",
        type: "string",
        format: "hex",
        maxLength: 32,
        pattern: "[a-f\\d]{32}|[A-F\\d]{32}",
      },
      submitted_file_name: {
        title: "Submitted File Name",
        description: "Original name of the file.",
        type: "string",
      },
      upload_status: {
        title: "Upload Status",
        description: "The upload/validation status of the file.",
        type: "string",
        default: "pending",
        permission: "import_items",
        enum: ["pending", "file not found", "invalidated", "validated"],
        readonly: true,
      },
      validation_error_detail: {
        title: "Validation Error Detail",
        description:
          "Explanation of why the file failed the automated content checks.",
        type: "string",
        permission: "import_items",
        readonly: true,
      },
      assembly: {
        title: "Genome Assembly",
        description: "Genome assembly applicable for the reference data.",
        type: "string",
        enum: ["GRCh38", "hg19", "GRCm39", "mm10"],
      },
      source: {
        title: "Source",
        description:
          "Link to external resource, such as NCBI or GENCODE, where the reference data was obtained.",
        type: "string",
      },
>>>>>>> 5ea29c87
      "@id": {
        title: "ID",
        type: "string",
        notSubmittable: true,
      },
      "@type": {
        title: "Type",
        type: "array",
        items: {
          type: "string",
        },
        notSubmittable: true,
      },
      summary: {
        title: "Summary",
        type: "string",
        notSubmittable: true,
      },
<<<<<<< HEAD
      assay_title: {
        title: "Assay Title",
        description:
          "Title(s) of assays that produced data analyzed in the analysis set.",
        type: "array",
        uniqueItems: true,
        items: {
          title: "Assay Title",
          description:
            "Title of assay that produced data analyzed in the analysis set.",
          type: "string",
        },
=======
      href: {
        title: "Download URL",
        description: "The download path to obtain file.",
        comment: "Do not submit. This is issued by the server.",
        type: "string",
        notSubmittable: true,
      },
      upload_credentials: {
        title: "Upload Credentials",
        description:
          "The upload credentials for S3 to submit the file content.",
        comment: "Do not submit. This is issued by the server.",
        type: "object",
>>>>>>> 5ea29c87
        notSubmittable: true,
      },
    },
  },

<<<<<<< HEAD
  CuratedSet: {
    title: "CuratedSet",
    description:
      "Schema for submitting a file set for files originating from external sources.",
    $id: "/profiles/curated_set.json",
    required: ["lab", "award", "curated_set_type"],
    identifyingProperties: ["uuid", "aliases"],
    properties: {
      taxa: {
        title: "Taxa",
        type: "string",
        enum: ["Homo sapiens", "Mus musculus", "Saccharomyces"],
      },
      references: {
        title: "References",
        description:
          "The references that provide more information about the object.",
        type: "array",
        minItems: 1,
        uniqueItems: true,
        items: {
          title: "Reference",
          description:
            "A reference that provide smore information about the object.",
          type: "string",
          pattern:
            "^(PMID:[0-9]+|doi:10\\.[0-9]{4}[\\d\\s\\S\\:\\.\\/]+|PMCID:PMC[0-9]+|[0-9]{4}\\.[0-9]{4})$",
        },
      },
=======
  SequenceData: {
    title: "Sequence data",
    $id: "/profiles/sequence_data.json",
    required: [
      "award",
      "lab",
      "md5sum",
      "file_format",
      "file_set",
      "content_type",
      "sequencing_run",
    ],
    identifyingProperties: [
      "uuid",
      "accession",
      "alternate_accessions",
      "aliases",
      "md5sum",
    ],
    properties: {
>>>>>>> 5ea29c87
      documents: {
        title: "Documents",
        description:
          "Documents that provide additional information (not data file).",
        type: "array",
        minItems: 1,
        uniqueItems: true,
        items: {
          title: "Document",
          description:
            "A document that provides additional information (not data file).",
          type: "string",
          comment: "See document.json for available identifiers.",
          linkTo: "Document",
        },
      },
      lab: {
        title: "Lab",
        description: "Lab associated with the submission.",
        comment: "Required. See lab.json for list of available identifiers.",
        type: "string",
        linkTo: "Lab",
        linkSubmitsFor: true,
      },
      award: {
        title: "Award",
        description: "Grant associated with the submission.",
        comment: "Required. See award.json for list of available identifiers.",
        type: "string",
        linkTo: "Award",
      },
      accession: {
        title: "Accession",
        description:
          "A unique identifier to be used to reference the object prefixed with IGVF.",
        comment: "Do not submit. The accession is assigned by the server.",
        type: "string",
        format: "accession",
        serverDefault: "accession",
        permission: "import_items",
<<<<<<< HEAD
        accessionType: "DS",
=======
        accessionType: "FI",
>>>>>>> 5ea29c87
        readonly: true,
      },
      alternate_accessions: {
        title: "Alternate Accessions",
        description:
          "Accessions previously assigned to objects that have been merged with this object.",
        comment:
          "Do not submit. Only admins are allowed to set or update this value.",
        type: "array",
        minItems: 1,
        permission: "import_items",
        items: {
          title: "Alternate Accession",
          description:
            "An accession previously assigned to an object that has been merged with this object.",
          comment:
            "Only accessions of objects that have status equal replaced will work here.",
          type: "string",
          format: "accession",
        },
        readonly: true,
      },
      collections: {
        title: "Collections",
        description: "Some samples are part of particular data collections.",
        comment: "Do not submit. Collections are for DACC use only.",
        type: "array",
        minItems: 1,
        permission: "import_items",
        uniqueItems: true,
        items: {
          type: "string",
          enum: ["ENCODE"],
        },
        readonly: true,
      },
      status: {
        title: "Status",
        type: "string",
        permission: "import_items",
        default: "in progress",
        description: "The status of the metadata object.",
        comment:
          "Do not submit.  This is set by admins along the process of metadata submission.",
        enum: [
          "in progress",
          "released",
          "deleted",
          "replaced",
          "revoked",
          "archived",
        ],
        readonly: true,
      },
      revoke_detail: {
        title: "Revoke Detail",
        type: "string",
        permission: "import_items",
        description:
          "Explanation of why an object was transitioned to the revoked status.",
        comment:
          "Do not submit. This is set by admins when an object is revoked.",
        pattern: "^(\\S+(\\s|\\S)*\\S+|\\S)$",
        formInput: "textarea",
        readonly: true,
      },
<<<<<<< HEAD
      url: {
        "@type": "@id",
        "rdfs:subPropertyOf": "rdfs:seeAlso",
        title: "URL",
        description: "An external resource with additional information.",
        type: "string",
        format: "uri",
      },
=======
>>>>>>> 5ea29c87
      schema_version: {
        title: "Schema Version",
        description:
          "The version of the JSON schema that the server uses to validate the object.",
        comment:
          "Do not submit. The version used to validate the object is set by the server. The default should be set to the current version.",
        type: "string",
        pattern: "^\\d+(\\.\\d+)*$",
        requestMethod: [],
        "hidden comment": "Bump the default in the subclasses.",
<<<<<<< HEAD
        default: "3",
=======
        default: "2",
>>>>>>> 5ea29c87
      },
      uuid: {
        title: "UUID",
        description: "The unique identifier associated with every object.",
        comment: "Do not submit. The uuid is set by the server.",
        type: "string",
        format: "uuid",
        serverDefault: "uuid4",
        permission: "import_items",
        requestMethod: "POST",
        readonly: true,
      },
      notes: {
        title: "Notes",
        description: "DACC internal notes.",
        comment:
          "Do not submit. A place for the DACC to keep information that does not have a place in the schema.",
        type: "string",
        pattern: "^(\\S+(\\s|\\S)*\\S+|\\S)$",
        permission: "import_items",
        formInput: "textarea",
        readonly: true,
      },
      aliases: {
        title: "Aliases",
        description: "Lab specific identifiers to reference an object.",
        comment:
          "The purpose of this field is to provide a link into the lab LIMS and to facilitate shared objects.",
        type: "array",
        minItems: 1,
        uniqueItems: true,
        items: {
          uniqueKey: "alias",
          title: "Lab Alias",
          description: "A lab specific identifier to reference an object.",
          comment:
            "Current convention is colon separated lab name and lab identifier. (e.g. john-doe:42).",
          type: "string",
          pattern:
            "^(?:j-michael-cherry|ali-mortazavi|barbara-wold|lior-pachter|grant-macgregor|kim-green|mark-craven|qiongshi-lu|audrey-gasch|robert-steiner|jesse-engreitz|thomas-quertermous|anshul-kundaje|michael-bassik|will-greenleaf|marlene-rabinovitch|lars-steinmetz|jay-shendure|nadav-ahituv|martin-kircher|danwei-huangfu|michael-beer|anna-katerina-hadjantonakis|christina-leslie|alexander-rudensky|laura-donlin|hannah-carter|bing-ren|kyle-gaulton|maike-sander|charles-gersbach|gregory-crawford|tim-reddy|ansuman-satpathy|andrew-allen|gary-hon|nikhil-munshi|w-lee-kraus|lea-starita|doug-fowler|luca-pinello|guillaume-lettre|benhur-lee|daniel-bauer|richard-sherwood|benjamin-kleinstiver|marc-vidal|david-hill|frederick-roth|mikko-taipale|anne-carpenter|hyejung-won|karen-mohlke|michael-love|jason-buenrostro|bradley-bernstein|hilary-finucane|chongyuan-luo|noah-zaitlen|kathrin-plath|roy-wollman|jason-ernst|zhiping-weng|manuel-garber|xihong-lin|alan-boyle|ryan-mills|jie-liu|maureen-sartor|joshua-welch|stephen-montgomery|alexis-battle|livnat-jerby|jonathan-pritchard|predrag-radivojac|sean-mooney|harinder-singh|nidhi-sahni|jishnu-das|hao-wu|sreeram-kannan|hongjun-song|alkes-price|soumya-raychaudhuri|shamil-sunyaev|len-pennacchio|axel-visel|jill-moore|ting-wang|feng-yue|igvf|igvf-dacc):[a-zA-Z\\d_$.+!*,()'-]+(?:\\s[a-zA-Z\\d_$.+!*,()'-]+)*$",
        },
      },
      creation_timestamp: {
        "rdfs:subPropertyOf": "dc:created",
        title: "Creation Timestamp",
        description: "The date the object was created.",
        comment:
          "Do not submit. The date the object is created is assigned by the server.",
        type: "string",
        format: "date-time",
        serverDefault: "now",
        permission: "import_items",
        readonly: true,
      },
      submitted_by: {
        "rdfs:subPropertyOf": "dc:creator",
        title: "Submitted By",
        comment:
          "Do not submit. The user that created the object is assigned by the server.",
        type: "string",
        linkTo: "User",
        serverDefault: "userid",
        permission: "import_items",
        readonly: true,
      },
      submitter_comment: {
        title: "Submitter Comment",
        description:
          "Additional information specified by the submitter to be displayed as a comment on the portal.",
        type: "string",
        pattern: "^(\\S+(\\s|\\S)*\\S+|\\S)$",
        formInput: "textarea",
      },
      description: {
        title: "Description",
        description: "A plain text description of the object.",
        type: "string",
        pattern: "^(\\S+(\\s|\\S)*\\S+|\\S)$|^$",
        formInput: "textarea",
      },
<<<<<<< HEAD
      samples: {
        title: "Samples",
        description: "The sample(s) associated with this file set.",
        type: "array",
        uniqueItems: true,
        minItems: 1,
        items: {
          title: "Sample",
          description: "A sample associated with this file set.",
          comment: "See sample.json for available identifiers.",
          type: "string",
          linkTo: "Sample",
        },
      },
      donors: {
        title: "Donors",
        description: "The donor(s) associated with this file set.",
        type: "array",
        uniqueItems: true,
        minItems: 1,
        items: {
          title: "Donor",
          description: "A donor associated with this file set.",
          comment: "See donor.json for available identifiers.",
          type: "string",
          linkTo: "Donor",
        },
      },
      curated_set_type: {
        title: "Curated Set Type",
        description: "The category that best describes this curated file set.",
        type: "string",
        enum: ["genome", "transcriptome", "elements", "variants", "genes"],
      },
      "@id": {
        title: "ID",
        type: "string",
        notSubmittable: true,
      },
      "@type": {
        title: "Type",
        type: "array",
        items: {
          type: "string",
        },
        notSubmittable: true,
      },
      summary: {
        title: "Summary",
        type: "string",
        notSubmittable: true,
      },
    },
  },

  MeasurementSet: {
    title: "Measurement Set",
    $id: "/profiles/measurement_set.json",
    required: ["award", "lab", "assay_term"],
    identifyingProperties: [
      "uuid",
      "accession",
      "alternate_accessions",
      "aliases",
    ],
    properties: {
      documents: {
        title: "Documents",
        description:
          "Documents that provide additional information (not data file).",
        type: "array",
        minItems: 1,
        uniqueItems: true,
        items: {
          title: "Document",
          description:
            "A document that provides additional information (not data file).",
          type: "string",
          comment: "See document.json for available identifiers.",
          linkTo: "Document",
        },
      },
      lab: {
        title: "Lab",
        description: "Lab associated with the submission.",
        comment: "Required. See lab.json for list of available identifiers.",
        type: "string",
        linkTo: "Lab",
        linkSubmitsFor: true,
      },
      award: {
        title: "Award",
        description: "Grant associated with the submission.",
        comment: "Required. See award.json for list of available identifiers.",
        type: "string",
        linkTo: "Award",
      },
      accession: {
        title: "Accession",
        description:
          "A unique identifier to be used to reference the object prefixed with IGVF.",
        comment: "Do not submit. The accession is assigned by the server.",
        type: "string",
        format: "accession",
        serverDefault: "accession",
        permission: "import_items",
        accessionType: "DS",
        readonly: true,
      },
      alternate_accessions: {
        title: "Alternate Accessions",
        description:
          "Accessions previously assigned to objects that have been merged with this object.",
        comment:
          "Do not submit. Only admins are allowed to set or update this value.",
        type: "array",
        minItems: 1,
        permission: "import_items",
        items: {
          title: "Alternate Accession",
          description:
            "An accession previously assigned to an object that has been merged with this object.",
          comment:
            "Only accessions of objects that have status equal replaced will work here.",
          type: "string",
          format: "accession",
        },
        readonly: true,
      },
      collections: {
        title: "Collections",
        description: "Some samples are part of particular data collections.",
        comment: "Do not submit. Collections are for DACC use only.",
        type: "array",
        minItems: 1,
        permission: "import_items",
        uniqueItems: true,
        items: {
          type: "string",
          enum: ["ENCODE"],
        },
        readonly: true,
      },
      status: {
        title: "Status",
        type: "string",
        permission: "import_items",
        default: "in progress",
        description: "The status of the metadata object.",
        comment:
          "Do not submit.  This is set by admins along the process of metadata submission.",
        enum: [
          "in progress",
          "released",
          "deleted",
          "replaced",
          "revoked",
          "archived",
        ],
        readonly: true,
      },
      revoke_detail: {
        title: "Revoke Detail",
        type: "string",
        permission: "import_items",
        description:
          "Explanation of why an object was transitioned to the revoked status.",
        comment:
          "Do not submit. This is set by admins when an object is revoked.",
        pattern: "^(\\S+(\\s|\\S)*\\S+|\\S)$",
        formInput: "textarea",
        readonly: true,
      },
      schema_version: {
        title: "Schema Version",
        description:
          "The version of the JSON schema that the server uses to validate the object.",
        comment:
          "Do not submit. The version used to validate the object is set by the server. The default should be set to the current version.",
        type: "string",
        pattern: "^\\d+(\\.\\d+)*$",
        requestMethod: [],
        "hidden comment": "Bump the default in the subclasses.",
        default: "3",
      },
      uuid: {
        title: "UUID",
        description: "The unique identifier associated with every object.",
        comment: "Do not submit. The uuid is set by the server.",
        type: "string",
        format: "uuid",
        serverDefault: "uuid4",
        permission: "import_items",
        requestMethod: "POST",
        readonly: true,
      },
      notes: {
        title: "Notes",
        description: "DACC internal notes.",
        comment:
          "Do not submit. A place for the DACC to keep information that does not have a place in the schema.",
        type: "string",
        pattern: "^(\\S+(\\s|\\S)*\\S+|\\S)$",
        permission: "import_items",
        formInput: "textarea",
        readonly: true,
      },
      aliases: {
        title: "Aliases",
        description: "Lab specific identifiers to reference an object.",
        comment:
          "The purpose of this field is to provide a link into the lab LIMS and to facilitate shared objects.",
        type: "array",
        minItems: 1,
        uniqueItems: true,
        items: {
          uniqueKey: "alias",
          title: "Lab Alias",
          description: "A lab specific identifier to reference an object.",
          comment:
            "Current convention is colon separated lab name and lab identifier. (e.g. john-doe:42).",
          type: "string",
          pattern:
            "^(?:j-michael-cherry|ali-mortazavi|barbara-wold|lior-pachter|grant-macgregor|kim-green|mark-craven|qiongshi-lu|audrey-gasch|robert-steiner|jesse-engreitz|thomas-quertermous|anshul-kundaje|michael-bassik|will-greenleaf|marlene-rabinovitch|lars-steinmetz|jay-shendure|nadav-ahituv|martin-kircher|danwei-huangfu|michael-beer|anna-katerina-hadjantonakis|christina-leslie|alexander-rudensky|laura-donlin|hannah-carter|bing-ren|kyle-gaulton|maike-sander|charles-gersbach|gregory-crawford|tim-reddy|ansuman-satpathy|andrew-allen|gary-hon|nikhil-munshi|w-lee-kraus|lea-starita|doug-fowler|luca-pinello|guillaume-lettre|benhur-lee|daniel-bauer|richard-sherwood|benjamin-kleinstiver|marc-vidal|david-hill|frederick-roth|mikko-taipale|anne-carpenter|hyejung-won|karen-mohlke|michael-love|jason-buenrostro|bradley-bernstein|hilary-finucane|chongyuan-luo|noah-zaitlen|kathrin-plath|roy-wollman|jason-ernst|zhiping-weng|manuel-garber|xihong-lin|alan-boyle|ryan-mills|jie-liu|maureen-sartor|joshua-welch|stephen-montgomery|alexis-battle|livnat-jerby|jonathan-pritchard|predrag-radivojac|sean-mooney|harinder-singh|nidhi-sahni|jishnu-das|hao-wu|sreeram-kannan|hongjun-song|alkes-price|soumya-raychaudhuri|shamil-sunyaev|len-pennacchio|axel-visel|jill-moore|ting-wang|feng-yue|igvf|igvf-dacc):[a-zA-Z\\d_$.+!*,()'-]+(?:\\s[a-zA-Z\\d_$.+!*,()'-]+)*$",
        },
      },
      creation_timestamp: {
        "rdfs:subPropertyOf": "dc:created",
        title: "Creation Timestamp",
        description: "The date the object was created.",
        comment:
          "Do not submit. The date the object is created is assigned by the server.",
        type: "string",
        format: "date-time",
        serverDefault: "now",
        permission: "import_items",
        readonly: true,
      },
      submitted_by: {
        "rdfs:subPropertyOf": "dc:creator",
        title: "Submitted By",
        comment:
          "Do not submit. The user that created the object is assigned by the server.",
        type: "string",
        linkTo: "User",
        serverDefault: "userid",
        permission: "import_items",
        readonly: true,
      },
      submitter_comment: {
        title: "Submitter Comment",
        description:
          "Additional information specified by the submitter to be displayed as a comment on the portal.",
        type: "string",
        pattern: "^(\\S+(\\s|\\S)*\\S+|\\S)$",
        formInput: "textarea",
      },
      description: {
        title: "Description",
        description: "A plain text description of the object.",
        type: "string",
        pattern: "^(\\S+(\\s|\\S)*\\S+|\\S)$|^$",
        formInput: "textarea",
      },
      samples: {
        title: "Samples",
        description: "The sample(s) associated with this file set.",
        type: "array",
        uniqueItems: true,
        minItems: 1,
        items: {
          title: "Sample",
          description: "A sample associated with this file set.",
          comment: "See sample.json for available identifiers.",
          type: "string",
          linkTo: "Sample",
        },
      },
      donors: {
        title: "Donors",
        description: "The donor(s) associated with this file set.",
        type: "array",
        uniqueItems: true,
        minItems: 1,
        items: {
          title: "Donor",
          description: "A donor associated with this file set.",
          comment: "See donor.json for available identifiers.",
          type: "string",
          linkTo: "Donor",
        },
      },
      assay_term: {
        title: "Assay Term",
        description: "The assay used to produce data in this measurement set.",
        comment: "See assay_term.json for available identifiers.",
        type: "string",
        linkTo: "AssayTerm",
      },
      protocol: {
        title: "Protocol",
        description:
          "Link to the protocol for conducting the assay on Protocols.io.",
        type: "string",
        pattern: "^https://www\\.protocols\\.io/(\\S*)$",
=======
      content_md5sum: {
        title: "Content MD5sum",
        description: "The MD5sum of the uncompressed file.",
        type: "string",
        permission: "import_items",
        format: "hex",
        maxLength: 32,
        pattern: "[a-f\\d]{32}|[A-F\\d]{32}",
        readonly: true,
      },
      content_type: {
        title: "Content Type",
        description: "The type of content in the file.",
        comment:
          "Content Type describes the content of the file. Reads are individual sequences of bases corresponding to DNA or RNA fragments in a FASTQ text file format. Subreads are sequences of bases produced using PacBio platforms.",
        type: "string",
        enum: ["reads", "subreads"],
      },
      dbxrefs: {
        "@type": "@id",
        "rdfs:subPropertyOf": "rdfs:seeAlso",
        title: "External Resources",
        description:
          "Identifiers from external resources that may have 1-to-1 or 1-to-many relationships with IGVF file objects.",
        comment:
          "This property is overwritten by the subclasses to define specific enum values.",
        type: "array",
        uniqueItems: true,
        items: {
          title: "External identifier",
          description:
            "Identifier from an external resource that may have 1-to-1 or 1-to-many relationships with IGVF file objects.",
          type: "string",
          pattern: "^(SRA:(SRR|SRX)\\d+)$",
        },
      },
      derived_from: {
        title: "Derived From",
        description:
          "The files participating as inputs into software to produce this output file.",
        type: "array",
        uniqueItems: true,
        items: {
          comment: "See file.json for a list of available identifiers.",
          type: "string",
          linkTo: "File",
        },
      },
      file_format: {
        title: "File Format",
        description: "The file format or extension of the file.",
        comment:
          "This property is overwritten by the subclasses to define specific enum values.",
        type: "string",
        enum: ["bam", "fastq"],
      },
      file_format_specifications: {
        title: "File Format Specifications Documents",
        description: "Document that further explains the file format.",
        type: "array",
        uniqueItems: true,
        items: {
          comment: "See document.json for a list of available identifiers.",
          type: "string",
          linkTo: "Document",
        },
      },
      file_set: {
        title: "File Set",
        description: "The file set that this file belongs to.",
        comment: "See file_set.json for a list of available identifiers.",
        type: "string",
        linkTo: "FileSet",
      },
      file_size: {
        title: "File Size",
        description: "File size specified in bytes.",
        comment:
          "Do not submit. This value is calculated by the checkfiles script upon submission.",
        permission: "import_items",
        type: "integer",
        minimum: 0,
        readonly: true,
      },
      md5sum: {
        title: "MD5sum",
        description: "The md5sum of the file being transferred.",
        type: "string",
        format: "hex",
        maxLength: 32,
        pattern: "[a-f\\d]{32}|[A-F\\d]{32}",
      },
      submitted_file_name: {
        title: "Submitted File Name",
        description: "Original name of the file.",
        type: "string",
      },
      upload_status: {
        title: "Upload Status",
        description: "The upload/validation status of the file.",
        type: "string",
        default: "pending",
        permission: "import_items",
        enum: ["pending", "file not found", "invalidated", "validated"],
        readonly: true,
      },
      validation_error_detail: {
        title: "Validation Error Detail",
        description:
          "Explanation of why the file failed the automated content checks.",
        type: "string",
        permission: "import_items",
        readonly: true,
      },
      read_count: {
        title: "Read Count",
        description: "Number of reads in a fastq file.",
        comment:
          "Do not submit. This value is calculated by the checkfiles script upon submission.",
        permission: "import_items",
        type: "integer",
        minimum: 0,
        readonly: true,
      },
      minimum_read_length: {
        title: "Minimum Read Length",
        description:
          "For high-throughput sequencing, the minimum number of contiguous nucleotides determined by sequencing.",
        comment:
          "Do not submit. This value is calculated by the checkfiles script upon submission.",
        permission: "import_items",
        type: "integer",
        minimum: 0,
        readonly: true,
      },
      maximum_read_length: {
        title: "Read Length",
        description:
          "For high-throughput sequencing, the maximum number of contiguous nucleotides determined by sequencing.",
        comment:
          "Do not submit. This value is calculated by the checkfiles script upon submission.",
        permission: "import_items",
        type: "integer",
        minimum: 0,
        readonly: true,
      },
      mean_read_length: {
        title: "Read Length",
        description:
          "For high-throughput sequencing, the mean number of contiguous nucleotides determined by sequencing.",
        comment:
          "Do not submit. This value is calculated by the checkfiles script upon submission.",
        permission: "import_items",
        type: "integer",
        minimum: 0,
        readonly: true,
      },
      sequencing_run: {
        title: "Sequencing Run",
        description:
          "An ordinal number indicating which sequencing run of the associated library that the file belongs to.",
        type: "integer",
        minimum: 1,
      },
      illumina_read_type: {
        title: "Illumina Read Type",
        description:
          "The read type of the file. Relevant only for files produced using an Illumina sequencing platform.",
        type: "string",
        enum: ["R1", "R2", "R3", "I1", "I2"],
>>>>>>> 5ea29c87
      },
      "@id": {
        title: "ID",
        type: "string",
        notSubmittable: true,
      },
      "@type": {
        title: "Type",
        type: "array",
        items: {
          type: "string",
        },
        notSubmittable: true,
      },
      summary: {
        title: "Summary",
        type: "string",
        notSubmittable: true,
      },
<<<<<<< HEAD
=======
      href: {
        title: "Download URL",
        description: "The download path to obtain file.",
        comment: "Do not submit. This is issued by the server.",
        type: "string",
        notSubmittable: true,
      },
      upload_credentials: {
        title: "Upload Credentials",
        description:
          "The upload credentials for S3 to submit the file content.",
        comment: "Do not submit. This is issued by the server.",
        type: "object",
        notSubmittable: true,
      },
>>>>>>> 5ea29c87
    },
  },
};

export default profiles;<|MERGE_RESOLUTION|>--- conflicted
+++ resolved
@@ -607,12 +607,6 @@
     },
   },
 
-<<<<<<< HEAD
-  AnalysisSet: {
-    title: "Analysis Set",
-    $id: "/profiles/analysis_set.json",
-    required: ["award", "lab"],
-=======
   ReferenceData: {
     title: "Reference data",
     $id: "/profiles/reference_data.json",
@@ -624,16 +618,12 @@
       "file_set",
       "content_type",
     ],
->>>>>>> 5ea29c87
     identifyingProperties: [
       "uuid",
       "accession",
       "alternate_accessions",
       "aliases",
-<<<<<<< HEAD
-=======
       "md5sum",
->>>>>>> 5ea29c87
     ],
     properties: {
       documents: {
@@ -676,11 +666,7 @@
         format: "accession",
         serverDefault: "accession",
         permission: "import_items",
-<<<<<<< HEAD
-        accessionType: "DS",
-=======
         accessionType: "FI",
->>>>>>> 5ea29c87
         readonly: true,
       },
       alternate_accessions: {
@@ -757,11 +743,7 @@
         pattern: "^\\d+(\\.\\d+)*$",
         requestMethod: [],
         "hidden comment": "Bump the default in the subclasses.",
-<<<<<<< HEAD
-        default: "3",
-=======
         default: "2",
->>>>>>> 5ea29c87
       },
       uuid: {
         title: "UUID",
@@ -842,51 +824,6 @@
         pattern: "^(\\S+(\\s|\\S)*\\S+|\\S)$|^$",
         formInput: "textarea",
       },
-<<<<<<< HEAD
-      samples: {
-        title: "Samples",
-        description: "The sample(s) associated with this file set.",
-        type: "array",
-        uniqueItems: true,
-        minItems: 1,
-        items: {
-          title: "Sample",
-          description: "A sample associated with this file set.",
-          comment: "See sample.json for available identifiers.",
-          type: "string",
-          linkTo: "Sample",
-        },
-      },
-      donors: {
-        title: "Donors",
-        description: "The donor(s) associated with this file set.",
-        type: "array",
-        uniqueItems: true,
-        minItems: 1,
-        items: {
-          title: "Donor",
-          description: "A donor associated with this file set.",
-          comment: "See donor.json for available identifiers.",
-          type: "string",
-          linkTo: "Donor",
-        },
-      },
-      input_file_sets: {
-        title: "Input File Sets",
-        description:
-          "The file set(s) to which any files used in this analysis set belong.",
-        type: "array",
-        minItems: 1,
-        uniqueItems: true,
-        items: {
-          title: "Input File Set",
-          description:
-            "A file set with files that are used in this analysis set.",
-          type: "string",
-          linkTo: "FileSet",
-        },
-      },
-=======
       content_md5sum: {
         title: "Content MD5sum",
         description: "The MD5sum of the uncompressed file.",
@@ -1022,7 +959,6 @@
           "Link to external resource, such as NCBI or GENCODE, where the reference data was obtained.",
         type: "string",
       },
->>>>>>> 5ea29c87
       "@id": {
         title: "ID",
         type: "string",
@@ -1041,20 +977,6 @@
         type: "string",
         notSubmittable: true,
       },
-<<<<<<< HEAD
-      assay_title: {
-        title: "Assay Title",
-        description:
-          "Title(s) of assays that produced data analyzed in the analysis set.",
-        type: "array",
-        uniqueItems: true,
-        items: {
-          title: "Assay Title",
-          description:
-            "Title of assay that produced data analyzed in the analysis set.",
-          type: "string",
-        },
-=======
       href: {
         title: "Download URL",
         description: "The download path to obtain file.",
@@ -1068,43 +990,11 @@
           "The upload credentials for S3 to submit the file content.",
         comment: "Do not submit. This is issued by the server.",
         type: "object",
->>>>>>> 5ea29c87
         notSubmittable: true,
       },
     },
   },
 
-<<<<<<< HEAD
-  CuratedSet: {
-    title: "CuratedSet",
-    description:
-      "Schema for submitting a file set for files originating from external sources.",
-    $id: "/profiles/curated_set.json",
-    required: ["lab", "award", "curated_set_type"],
-    identifyingProperties: ["uuid", "aliases"],
-    properties: {
-      taxa: {
-        title: "Taxa",
-        type: "string",
-        enum: ["Homo sapiens", "Mus musculus", "Saccharomyces"],
-      },
-      references: {
-        title: "References",
-        description:
-          "The references that provide more information about the object.",
-        type: "array",
-        minItems: 1,
-        uniqueItems: true,
-        items: {
-          title: "Reference",
-          description:
-            "A reference that provide smore information about the object.",
-          type: "string",
-          pattern:
-            "^(PMID:[0-9]+|doi:10\\.[0-9]{4}[\\d\\s\\S\\:\\.\\/]+|PMCID:PMC[0-9]+|[0-9]{4}\\.[0-9]{4})$",
-        },
-      },
-=======
   SequenceData: {
     title: "Sequence data",
     $id: "/profiles/sequence_data.json",
@@ -1125,7 +1015,6 @@
       "md5sum",
     ],
     properties: {
->>>>>>> 5ea29c87
       documents: {
         title: "Documents",
         description:
@@ -1166,11 +1055,7 @@
         format: "accession",
         serverDefault: "accession",
         permission: "import_items",
-<<<<<<< HEAD
-        accessionType: "DS",
-=======
         accessionType: "FI",
->>>>>>> 5ea29c87
         readonly: true,
       },
       alternate_accessions: {
@@ -1237,7 +1122,727 @@
         formInput: "textarea",
         readonly: true,
       },
-<<<<<<< HEAD
+      schema_version: {
+        title: "Schema Version",
+        description:
+          "The version of the JSON schema that the server uses to validate the object.",
+        comment:
+          "Do not submit. The version used to validate the object is set by the server. The default should be set to the current version.",
+        type: "string",
+        pattern: "^\\d+(\\.\\d+)*$",
+        requestMethod: [],
+        "hidden comment": "Bump the default in the subclasses.",
+        default: "2",
+      },
+      uuid: {
+        title: "UUID",
+        description: "The unique identifier associated with every object.",
+        comment: "Do not submit. The uuid is set by the server.",
+        type: "string",
+        format: "uuid",
+        serverDefault: "uuid4",
+        permission: "import_items",
+        requestMethod: "POST",
+        readonly: true,
+      },
+      notes: {
+        title: "Notes",
+        description: "DACC internal notes.",
+        comment:
+          "Do not submit. A place for the DACC to keep information that does not have a place in the schema.",
+        type: "string",
+        pattern: "^(\\S+(\\s|\\S)*\\S+|\\S)$",
+        permission: "import_items",
+        formInput: "textarea",
+        readonly: true,
+      },
+      aliases: {
+        title: "Aliases",
+        description: "Lab specific identifiers to reference an object.",
+        comment:
+          "The purpose of this field is to provide a link into the lab LIMS and to facilitate shared objects.",
+        type: "array",
+        minItems: 1,
+        uniqueItems: true,
+        items: {
+          uniqueKey: "alias",
+          title: "Lab Alias",
+          description: "A lab specific identifier to reference an object.",
+          comment:
+            "Current convention is colon separated lab name and lab identifier. (e.g. john-doe:42).",
+          type: "string",
+          pattern:
+            "^(?:j-michael-cherry|ali-mortazavi|barbara-wold|lior-pachter|grant-macgregor|kim-green|mark-craven|qiongshi-lu|audrey-gasch|robert-steiner|jesse-engreitz|thomas-quertermous|anshul-kundaje|michael-bassik|will-greenleaf|marlene-rabinovitch|lars-steinmetz|jay-shendure|nadav-ahituv|martin-kircher|danwei-huangfu|michael-beer|anna-katerina-hadjantonakis|christina-leslie|alexander-rudensky|laura-donlin|hannah-carter|bing-ren|kyle-gaulton|maike-sander|charles-gersbach|gregory-crawford|tim-reddy|ansuman-satpathy|andrew-allen|gary-hon|nikhil-munshi|w-lee-kraus|lea-starita|doug-fowler|luca-pinello|guillaume-lettre|benhur-lee|daniel-bauer|richard-sherwood|benjamin-kleinstiver|marc-vidal|david-hill|frederick-roth|mikko-taipale|anne-carpenter|hyejung-won|karen-mohlke|michael-love|jason-buenrostro|bradley-bernstein|hilary-finucane|chongyuan-luo|noah-zaitlen|kathrin-plath|roy-wollman|jason-ernst|zhiping-weng|manuel-garber|xihong-lin|alan-boyle|ryan-mills|jie-liu|maureen-sartor|joshua-welch|stephen-montgomery|alexis-battle|livnat-jerby|jonathan-pritchard|predrag-radivojac|sean-mooney|harinder-singh|nidhi-sahni|jishnu-das|hao-wu|sreeram-kannan|hongjun-song|alkes-price|soumya-raychaudhuri|shamil-sunyaev|len-pennacchio|axel-visel|jill-moore|ting-wang|feng-yue|igvf|igvf-dacc):[a-zA-Z\\d_$.+!*,()'-]+(?:\\s[a-zA-Z\\d_$.+!*,()'-]+)*$",
+        },
+      },
+      creation_timestamp: {
+        "rdfs:subPropertyOf": "dc:created",
+        title: "Creation Timestamp",
+        description: "The date the object was created.",
+        comment:
+          "Do not submit. The date the object is created is assigned by the server.",
+        type: "string",
+        format: "date-time",
+        serverDefault: "now",
+        permission: "import_items",
+        readonly: true,
+      },
+      submitted_by: {
+        "rdfs:subPropertyOf": "dc:creator",
+        title: "Submitted By",
+        comment:
+          "Do not submit. The user that created the object is assigned by the server.",
+        type: "string",
+        linkTo: "User",
+        serverDefault: "userid",
+        permission: "import_items",
+        readonly: true,
+      },
+      submitter_comment: {
+        title: "Submitter Comment",
+        description:
+          "Additional information specified by the submitter to be displayed as a comment on the portal.",
+        type: "string",
+        pattern: "^(\\S+(\\s|\\S)*\\S+|\\S)$",
+        formInput: "textarea",
+      },
+      description: {
+        title: "Description",
+        description: "A plain text description of the object.",
+        type: "string",
+        pattern: "^(\\S+(\\s|\\S)*\\S+|\\S)$|^$",
+        formInput: "textarea",
+      },
+      content_md5sum: {
+        title: "Content MD5sum",
+        description: "The MD5sum of the uncompressed file.",
+        type: "string",
+        permission: "import_items",
+        format: "hex",
+        maxLength: 32,
+        pattern: "[a-f\\d]{32}|[A-F\\d]{32}",
+        readonly: true,
+      },
+      content_type: {
+        title: "Content Type",
+        description: "The type of content in the file.",
+        comment:
+          "Content Type describes the content of the file. Reads are individual sequences of bases corresponding to DNA or RNA fragments in a FASTQ text file format. Subreads are sequences of bases produced using PacBio platforms.",
+        type: "string",
+        enum: ["reads", "subreads"],
+      },
+      dbxrefs: {
+        "@type": "@id",
+        "rdfs:subPropertyOf": "rdfs:seeAlso",
+        title: "External Resources",
+        description:
+          "Identifiers from external resources that may have 1-to-1 or 1-to-many relationships with IGVF file objects.",
+        comment:
+          "This property is overwritten by the subclasses to define specific enum values.",
+        type: "array",
+        uniqueItems: true,
+        items: {
+          title: "External identifier",
+          description:
+            "Identifier from an external resource that may have 1-to-1 or 1-to-many relationships with IGVF file objects.",
+          type: "string",
+          pattern: "^(SRA:(SRR|SRX)\\d+)$",
+        },
+      },
+      derived_from: {
+        title: "Derived From",
+        description:
+          "The files participating as inputs into software to produce this output file.",
+        type: "array",
+        uniqueItems: true,
+        items: {
+          comment: "See file.json for a list of available identifiers.",
+          type: "string",
+          linkTo: "File",
+        },
+      },
+      file_format: {
+        title: "File Format",
+        description: "The file format or extension of the file.",
+        comment:
+          "This property is overwritten by the subclasses to define specific enum values.",
+        type: "string",
+        enum: ["bam", "fastq"],
+      },
+      file_format_specifications: {
+        title: "File Format Specifications Documents",
+        description: "Document that further explains the file format.",
+        type: "array",
+        uniqueItems: true,
+        items: {
+          comment: "See document.json for a list of available identifiers.",
+          type: "string",
+          linkTo: "Document",
+        },
+      },
+      file_set: {
+        title: "File Set",
+        description: "The file set that this file belongs to.",
+        comment: "See file_set.json for a list of available identifiers.",
+        type: "string",
+        linkTo: "FileSet",
+      },
+      file_size: {
+        title: "File Size",
+        description: "File size specified in bytes.",
+        comment:
+          "Do not submit. This value is calculated by the checkfiles script upon submission.",
+        permission: "import_items",
+        type: "integer",
+        minimum: 0,
+        readonly: true,
+      },
+      md5sum: {
+        title: "MD5sum",
+        description: "The md5sum of the file being transferred.",
+        type: "string",
+        format: "hex",
+        maxLength: 32,
+        pattern: "[a-f\\d]{32}|[A-F\\d]{32}",
+      },
+      submitted_file_name: {
+        title: "Submitted File Name",
+        description: "Original name of the file.",
+        type: "string",
+      },
+      upload_status: {
+        title: "Upload Status",
+        description: "The upload/validation status of the file.",
+        type: "string",
+        default: "pending",
+        permission: "import_items",
+        enum: ["pending", "file not found", "invalidated", "validated"],
+        readonly: true,
+      },
+      validation_error_detail: {
+        title: "Validation Error Detail",
+        description:
+          "Explanation of why the file failed the automated content checks.",
+        type: "string",
+        permission: "import_items",
+        readonly: true,
+      },
+      read_count: {
+        title: "Read Count",
+        description: "Number of reads in a fastq file.",
+        comment:
+          "Do not submit. This value is calculated by the checkfiles script upon submission.",
+        permission: "import_items",
+        type: "integer",
+        minimum: 0,
+        readonly: true,
+      },
+      minimum_read_length: {
+        title: "Minimum Read Length",
+        description:
+          "For high-throughput sequencing, the minimum number of contiguous nucleotides determined by sequencing.",
+        comment:
+          "Do not submit. This value is calculated by the checkfiles script upon submission.",
+        permission: "import_items",
+        type: "integer",
+        minimum: 0,
+        readonly: true,
+      },
+      maximum_read_length: {
+        title: "Read Length",
+        description:
+          "For high-throughput sequencing, the maximum number of contiguous nucleotides determined by sequencing.",
+        comment:
+          "Do not submit. This value is calculated by the checkfiles script upon submission.",
+        permission: "import_items",
+        type: "integer",
+        minimum: 0,
+        readonly: true,
+      },
+      mean_read_length: {
+        title: "Read Length",
+        description:
+          "For high-throughput sequencing, the mean number of contiguous nucleotides determined by sequencing.",
+        comment:
+          "Do not submit. This value is calculated by the checkfiles script upon submission.",
+        permission: "import_items",
+        type: "integer",
+        minimum: 0,
+        readonly: true,
+      },
+      sequencing_run: {
+        title: "Sequencing Run",
+        description:
+          "An ordinal number indicating which sequencing run of the associated library that the file belongs to.",
+        type: "integer",
+        minimum: 1,
+      },
+      illumina_read_type: {
+        title: "Illumina Read Type",
+        description:
+          "The read type of the file. Relevant only for files produced using an Illumina sequencing platform.",
+        type: "string",
+        enum: ["R1", "R2", "R3", "I1", "I2"],
+      },
+      "@id": {
+        title: "ID",
+        type: "string",
+        notSubmittable: true,
+      },
+      "@type": {
+        title: "Type",
+        type: "array",
+        items: {
+          type: "string",
+        },
+        notSubmittable: true,
+      },
+      summary: {
+        title: "Summary",
+        type: "string",
+        notSubmittable: true,
+      },
+      href: {
+        title: "Download URL",
+        description: "The download path to obtain file.",
+        comment: "Do not submit. This is issued by the server.",
+        type: "string",
+        notSubmittable: true,
+      },
+      upload_credentials: {
+        title: "Upload Credentials",
+        description:
+          "The upload credentials for S3 to submit the file content.",
+        comment: "Do not submit. This is issued by the server.",
+        type: "object",
+        notSubmittable: true,
+      },
+    },
+  },
+  
+    AnalysisSet: {
+    title: "Analysis Set",
+    $id: "/profiles/analysis_set.json",
+    required: ["award", "lab"],
+    identifyingProperties: [
+      "uuid",
+      "accession",
+      "alternate_accessions",
+      "aliases",
+    ],
+    properties: {
+      documents: {
+        title: "Documents",
+        description:
+          "Documents that provide additional information (not data file).",
+        type: "array",
+        minItems: 1,
+        uniqueItems: true,
+        items: {
+          title: "Document",
+          description:
+            "A document that provides additional information (not data file).",
+          type: "string",
+          comment: "See document.json for available identifiers.",
+          linkTo: "Document",
+        },
+      },
+      lab: {
+        title: "Lab",
+        description: "Lab associated with the submission.",
+        comment: "Required. See lab.json for list of available identifiers.",
+        type: "string",
+        linkTo: "Lab",
+        linkSubmitsFor: true,
+      },
+      award: {
+        title: "Award",
+        description: "Grant associated with the submission.",
+        comment: "Required. See award.json for list of available identifiers.",
+        type: "string",
+        linkTo: "Award",
+      },
+      accession: {
+        title: "Accession",
+        description:
+          "A unique identifier to be used to reference the object prefixed with IGVF.",
+        comment: "Do not submit. The accession is assigned by the server.",
+        type: "string",
+        format: "accession",
+        serverDefault: "accession",
+        permission: "import_items",
+        accessionType: "DS",
+        readonly: true,
+      },
+      alternate_accessions: {
+        title: "Alternate Accessions",
+        description:
+          "Accessions previously assigned to objects that have been merged with this object.",
+        comment:
+          "Do not submit. Only admins are allowed to set or update this value.",
+        type: "array",
+        minItems: 1,
+        permission: "import_items",
+        items: {
+          title: "Alternate Accession",
+          description:
+            "An accession previously assigned to an object that has been merged with this object.",
+          comment:
+            "Only accessions of objects that have status equal replaced will work here.",
+          type: "string",
+          format: "accession",
+        },
+        readonly: true,
+      },
+      collections: {
+        title: "Collections",
+        description: "Some samples are part of particular data collections.",
+        comment: "Do not submit. Collections are for DACC use only.",
+        type: "array",
+        minItems: 1,
+        permission: "import_items",
+        uniqueItems: true,
+        items: {
+          type: "string",
+          enum: ["ENCODE"],
+        },
+        readonly: true,
+      },
+      status: {
+        title: "Status",
+        type: "string",
+        permission: "import_items",
+        default: "in progress",
+        description: "The status of the metadata object.",
+        comment:
+          "Do not submit.  This is set by admins along the process of metadata submission.",
+        enum: [
+          "in progress",
+          "released",
+          "deleted",
+          "replaced",
+          "revoked",
+          "archived",
+        ],
+        readonly: true,
+      },
+      revoke_detail: {
+        title: "Revoke Detail",
+        type: "string",
+        permission: "import_items",
+        description:
+          "Explanation of why an object was transitioned to the revoked status.",
+        comment:
+          "Do not submit. This is set by admins when an object is revoked.",
+        pattern: "^(\\S+(\\s|\\S)*\\S+|\\S)$",
+        formInput: "textarea",
+        readonly: true,
+      },
+      schema_version: {
+        title: "Schema Version",
+        description:
+          "The version of the JSON schema that the server uses to validate the object.",
+        comment:
+          "Do not submit. The version used to validate the object is set by the server. The default should be set to the current version.",
+        type: "string",
+        pattern: "^\\d+(\\.\\d+)*$",
+        requestMethod: [],
+        "hidden comment": "Bump the default in the subclasses.",
+        default: "3",
+      },
+      uuid: {
+        title: "UUID",
+        description: "The unique identifier associated with every object.",
+        comment: "Do not submit. The uuid is set by the server.",
+        type: "string",
+        format: "uuid",
+        serverDefault: "uuid4",
+        permission: "import_items",
+        requestMethod: "POST",
+        readonly: true,
+      },
+      notes: {
+        title: "Notes",
+        description: "DACC internal notes.",
+        comment:
+          "Do not submit. A place for the DACC to keep information that does not have a place in the schema.",
+        type: "string",
+        pattern: "^(\\S+(\\s|\\S)*\\S+|\\S)$",
+        permission: "import_items",
+        formInput: "textarea",
+        readonly: true,
+      },
+      aliases: {
+        title: "Aliases",
+        description: "Lab specific identifiers to reference an object.",
+        comment:
+          "The purpose of this field is to provide a link into the lab LIMS and to facilitate shared objects.",
+        type: "array",
+        minItems: 1,
+        uniqueItems: true,
+        items: {
+          uniqueKey: "alias",
+          title: "Lab Alias",
+          description: "A lab specific identifier to reference an object.",
+          comment:
+            "Current convention is colon separated lab name and lab identifier. (e.g. john-doe:42).",
+          type: "string",
+          pattern:
+            "^(?:j-michael-cherry|ali-mortazavi|barbara-wold|lior-pachter|grant-macgregor|kim-green|mark-craven|qiongshi-lu|audrey-gasch|robert-steiner|jesse-engreitz|thomas-quertermous|anshul-kundaje|michael-bassik|will-greenleaf|marlene-rabinovitch|lars-steinmetz|jay-shendure|nadav-ahituv|martin-kircher|danwei-huangfu|michael-beer|anna-katerina-hadjantonakis|christina-leslie|alexander-rudensky|laura-donlin|hannah-carter|bing-ren|kyle-gaulton|maike-sander|charles-gersbach|gregory-crawford|tim-reddy|ansuman-satpathy|andrew-allen|gary-hon|nikhil-munshi|w-lee-kraus|lea-starita|doug-fowler|luca-pinello|guillaume-lettre|benhur-lee|daniel-bauer|richard-sherwood|benjamin-kleinstiver|marc-vidal|david-hill|frederick-roth|mikko-taipale|anne-carpenter|hyejung-won|karen-mohlke|michael-love|jason-buenrostro|bradley-bernstein|hilary-finucane|chongyuan-luo|noah-zaitlen|kathrin-plath|roy-wollman|jason-ernst|zhiping-weng|manuel-garber|xihong-lin|alan-boyle|ryan-mills|jie-liu|maureen-sartor|joshua-welch|stephen-montgomery|alexis-battle|livnat-jerby|jonathan-pritchard|predrag-radivojac|sean-mooney|harinder-singh|nidhi-sahni|jishnu-das|hao-wu|sreeram-kannan|hongjun-song|alkes-price|soumya-raychaudhuri|shamil-sunyaev|len-pennacchio|axel-visel|jill-moore|ting-wang|feng-yue|igvf|igvf-dacc):[a-zA-Z\\d_$.+!*,()'-]+(?:\\s[a-zA-Z\\d_$.+!*,()'-]+)*$",
+        },
+      },
+      creation_timestamp: {
+        "rdfs:subPropertyOf": "dc:created",
+        title: "Creation Timestamp",
+        description: "The date the object was created.",
+        comment:
+          "Do not submit. The date the object is created is assigned by the server.",
+        type: "string",
+        format: "date-time",
+        serverDefault: "now",
+        permission: "import_items",
+        readonly: true,
+      },
+      submitted_by: {
+        "rdfs:subPropertyOf": "dc:creator",
+        title: "Submitted By",
+        comment:
+          "Do not submit. The user that created the object is assigned by the server.",
+        type: "string",
+        linkTo: "User",
+        serverDefault: "userid",
+        permission: "import_items",
+        readonly: true,
+      },
+      submitter_comment: {
+        title: "Submitter Comment",
+        description:
+          "Additional information specified by the submitter to be displayed as a comment on the portal.",
+        type: "string",
+        pattern: "^(\\S+(\\s|\\S)*\\S+|\\S)$",
+        formInput: "textarea",
+      },
+      description: {
+        title: "Description",
+        description: "A plain text description of the object.",
+        type: "string",
+        pattern: "^(\\S+(\\s|\\S)*\\S+|\\S)$|^$",
+        formInput: "textarea",
+      },
+      samples: {
+        title: "Samples",
+        description: "The sample(s) associated with this file set.",
+        type: "array",
+        uniqueItems: true,
+        minItems: 1,
+        items: {
+          title: "Sample",
+          description: "A sample associated with this file set.",
+          comment: "See sample.json for available identifiers.",
+          type: "string",
+          linkTo: "Sample",
+        },
+      },
+      donors: {
+        title: "Donors",
+        description: "The donor(s) associated with this file set.",
+        type: "array",
+        uniqueItems: true,
+        minItems: 1,
+        items: {
+          title: "Donor",
+          description: "A donor associated with this file set.",
+          comment: "See donor.json for available identifiers.",
+          type: "string",
+          linkTo: "Donor",
+        },
+      },
+      input_file_sets: {
+        title: "Input File Sets",
+        description:
+          "The file set(s) to which any files used in this analysis set belong.",
+        type: "array",
+        minItems: 1,
+        uniqueItems: true,
+        items: {
+          title: "Input File Set",
+          description:
+            "A file set with files that are used in this analysis set.",
+          type: "string",
+          linkTo: "FileSet",
+        },
+      },
+      "@id": {
+        title: "ID",
+        type: "string",
+        notSubmittable: true,
+      },
+      "@type": {
+        title: "Type",
+        type: "array",
+        items: {
+          type: "string",
+        },
+        notSubmittable: true,
+      },
+      summary: {
+        title: "Summary",
+        type: "string",
+        notSubmittable: true,
+      },
+      assay_title: {
+        title: "Assay Title",
+        description:
+          "Title(s) of assays that produced data analyzed in the analysis set.",
+        type: "array",
+        uniqueItems: true,
+        items: {
+          title: "Assay Title",
+          description:
+            "Title of assay that produced data analyzed in the analysis set.",
+          type: "string",
+        },
+        notSubmittable: true,
+      },
+    },
+  },
+
+  CuratedSet: {
+    title: "CuratedSet",
+    description:
+      "Schema for submitting a file set for files originating from external sources.",
+    $id: "/profiles/curated_set.json",
+    required: ["lab", "award", "curated_set_type"],
+    identifyingProperties: ["uuid", "aliases"],
+    properties: {
+      taxa: {
+        title: "Taxa",
+        type: "string",
+        enum: ["Homo sapiens", "Mus musculus", "Saccharomyces"],
+      },
+      references: {
+        title: "References",
+        description:
+          "The references that provide more information about the object.",
+        type: "array",
+        minItems: 1,
+        uniqueItems: true,
+        items: {
+          title: "Reference",
+          description:
+            "A reference that provide smore information about the object.",
+          type: "string",
+          pattern:
+            "^(PMID:[0-9]+|doi:10\\.[0-9]{4}[\\d\\s\\S\\:\\.\\/]+|PMCID:PMC[0-9]+|[0-9]{4}\\.[0-9]{4})$",
+        },
+      },
+      documents: {
+        title: "Documents",
+        description:
+          "Documents that provide additional information (not data file).",
+        type: "array",
+        minItems: 1,
+        uniqueItems: true,
+        items: {
+          title: "Document",
+          description:
+            "A document that provides additional information (not data file).",
+          type: "string",
+          comment: "See document.json for available identifiers.",
+          linkTo: "Document",
+        },
+      },
+      lab: {
+        title: "Lab",
+        description: "Lab associated with the submission.",
+        comment: "Required. See lab.json for list of available identifiers.",
+        type: "string",
+        linkTo: "Lab",
+        linkSubmitsFor: true,
+      },
+      award: {
+        title: "Award",
+        description: "Grant associated with the submission.",
+        comment: "Required. See award.json for list of available identifiers.",
+        type: "string",
+        linkTo: "Award",
+      },
+      accession: {
+        title: "Accession",
+        description:
+          "A unique identifier to be used to reference the object prefixed with IGVF.",
+        comment: "Do not submit. The accession is assigned by the server.",
+        type: "string",
+        format: "accession",
+        serverDefault: "accession",
+        permission: "import_items",
+        accessionType: "DS",
+        readonly: true,
+      },
+      alternate_accessions: {
+        title: "Alternate Accessions",
+        description:
+          "Accessions previously assigned to objects that have been merged with this object.",
+        comment:
+          "Do not submit. Only admins are allowed to set or update this value.",
+        type: "array",
+        minItems: 1,
+        permission: "import_items",
+        items: {
+          title: "Alternate Accession",
+          description:
+            "An accession previously assigned to an object that has been merged with this object.",
+          comment:
+            "Only accessions of objects that have status equal replaced will work here.",
+          type: "string",
+          format: "accession",
+        },
+        readonly: true,
+      },
+      collections: {
+        title: "Collections",
+        description: "Some samples are part of particular data collections.",
+        comment: "Do not submit. Collections are for DACC use only.",
+        type: "array",
+        minItems: 1,
+        permission: "import_items",
+        uniqueItems: true,
+        items: {
+          type: "string",
+          enum: ["ENCODE"],
+        },
+        readonly: true,
+      },
+      status: {
+        title: "Status",
+        type: "string",
+        permission: "import_items",
+        default: "in progress",
+        description: "The status of the metadata object.",
+        comment:
+          "Do not submit.  This is set by admins along the process of metadata submission.",
+        enum: [
+          "in progress",
+          "released",
+          "deleted",
+          "replaced",
+          "revoked",
+          "archived",
+        ],
+        readonly: true,
+      },
+      revoke_detail: {
+        title: "Revoke Detail",
+        type: "string",
+        permission: "import_items",
+        description:
+          "Explanation of why an object was transitioned to the revoked status.",
+        comment:
+          "Do not submit. This is set by admins when an object is revoked.",
+        pattern: "^(\\S+(\\s|\\S)*\\S+|\\S)$",
+        formInput: "textarea",
+        readonly: true,
+      },
       url: {
         "@type": "@id",
         "rdfs:subPropertyOf": "rdfs:seeAlso",
@@ -1246,8 +1851,6 @@
         type: "string",
         format: "uri",
       },
-=======
->>>>>>> 5ea29c87
       schema_version: {
         title: "Schema Version",
         description:
@@ -1258,11 +1861,7 @@
         pattern: "^\\d+(\\.\\d+)*$",
         requestMethod: [],
         "hidden comment": "Bump the default in the subclasses.",
-<<<<<<< HEAD
         default: "3",
-=======
-        default: "2",
->>>>>>> 5ea29c87
       },
       uuid: {
         title: "UUID",
@@ -1343,7 +1942,6 @@
         pattern: "^(\\S+(\\s|\\S)*\\S+|\\S)$|^$",
         formInput: "textarea",
       },
-<<<<<<< HEAD
       samples: {
         title: "Samples",
         description: "The sample(s) associated with this file set.",
@@ -1649,178 +2247,6 @@
           "Link to the protocol for conducting the assay on Protocols.io.",
         type: "string",
         pattern: "^https://www\\.protocols\\.io/(\\S*)$",
-=======
-      content_md5sum: {
-        title: "Content MD5sum",
-        description: "The MD5sum of the uncompressed file.",
-        type: "string",
-        permission: "import_items",
-        format: "hex",
-        maxLength: 32,
-        pattern: "[a-f\\d]{32}|[A-F\\d]{32}",
-        readonly: true,
-      },
-      content_type: {
-        title: "Content Type",
-        description: "The type of content in the file.",
-        comment:
-          "Content Type describes the content of the file. Reads are individual sequences of bases corresponding to DNA or RNA fragments in a FASTQ text file format. Subreads are sequences of bases produced using PacBio platforms.",
-        type: "string",
-        enum: ["reads", "subreads"],
-      },
-      dbxrefs: {
-        "@type": "@id",
-        "rdfs:subPropertyOf": "rdfs:seeAlso",
-        title: "External Resources",
-        description:
-          "Identifiers from external resources that may have 1-to-1 or 1-to-many relationships with IGVF file objects.",
-        comment:
-          "This property is overwritten by the subclasses to define specific enum values.",
-        type: "array",
-        uniqueItems: true,
-        items: {
-          title: "External identifier",
-          description:
-            "Identifier from an external resource that may have 1-to-1 or 1-to-many relationships with IGVF file objects.",
-          type: "string",
-          pattern: "^(SRA:(SRR|SRX)\\d+)$",
-        },
-      },
-      derived_from: {
-        title: "Derived From",
-        description:
-          "The files participating as inputs into software to produce this output file.",
-        type: "array",
-        uniqueItems: true,
-        items: {
-          comment: "See file.json for a list of available identifiers.",
-          type: "string",
-          linkTo: "File",
-        },
-      },
-      file_format: {
-        title: "File Format",
-        description: "The file format or extension of the file.",
-        comment:
-          "This property is overwritten by the subclasses to define specific enum values.",
-        type: "string",
-        enum: ["bam", "fastq"],
-      },
-      file_format_specifications: {
-        title: "File Format Specifications Documents",
-        description: "Document that further explains the file format.",
-        type: "array",
-        uniqueItems: true,
-        items: {
-          comment: "See document.json for a list of available identifiers.",
-          type: "string",
-          linkTo: "Document",
-        },
-      },
-      file_set: {
-        title: "File Set",
-        description: "The file set that this file belongs to.",
-        comment: "See file_set.json for a list of available identifiers.",
-        type: "string",
-        linkTo: "FileSet",
-      },
-      file_size: {
-        title: "File Size",
-        description: "File size specified in bytes.",
-        comment:
-          "Do not submit. This value is calculated by the checkfiles script upon submission.",
-        permission: "import_items",
-        type: "integer",
-        minimum: 0,
-        readonly: true,
-      },
-      md5sum: {
-        title: "MD5sum",
-        description: "The md5sum of the file being transferred.",
-        type: "string",
-        format: "hex",
-        maxLength: 32,
-        pattern: "[a-f\\d]{32}|[A-F\\d]{32}",
-      },
-      submitted_file_name: {
-        title: "Submitted File Name",
-        description: "Original name of the file.",
-        type: "string",
-      },
-      upload_status: {
-        title: "Upload Status",
-        description: "The upload/validation status of the file.",
-        type: "string",
-        default: "pending",
-        permission: "import_items",
-        enum: ["pending", "file not found", "invalidated", "validated"],
-        readonly: true,
-      },
-      validation_error_detail: {
-        title: "Validation Error Detail",
-        description:
-          "Explanation of why the file failed the automated content checks.",
-        type: "string",
-        permission: "import_items",
-        readonly: true,
-      },
-      read_count: {
-        title: "Read Count",
-        description: "Number of reads in a fastq file.",
-        comment:
-          "Do not submit. This value is calculated by the checkfiles script upon submission.",
-        permission: "import_items",
-        type: "integer",
-        minimum: 0,
-        readonly: true,
-      },
-      minimum_read_length: {
-        title: "Minimum Read Length",
-        description:
-          "For high-throughput sequencing, the minimum number of contiguous nucleotides determined by sequencing.",
-        comment:
-          "Do not submit. This value is calculated by the checkfiles script upon submission.",
-        permission: "import_items",
-        type: "integer",
-        minimum: 0,
-        readonly: true,
-      },
-      maximum_read_length: {
-        title: "Read Length",
-        description:
-          "For high-throughput sequencing, the maximum number of contiguous nucleotides determined by sequencing.",
-        comment:
-          "Do not submit. This value is calculated by the checkfiles script upon submission.",
-        permission: "import_items",
-        type: "integer",
-        minimum: 0,
-        readonly: true,
-      },
-      mean_read_length: {
-        title: "Read Length",
-        description:
-          "For high-throughput sequencing, the mean number of contiguous nucleotides determined by sequencing.",
-        comment:
-          "Do not submit. This value is calculated by the checkfiles script upon submission.",
-        permission: "import_items",
-        type: "integer",
-        minimum: 0,
-        readonly: true,
-      },
-      sequencing_run: {
-        title: "Sequencing Run",
-        description:
-          "An ordinal number indicating which sequencing run of the associated library that the file belongs to.",
-        type: "integer",
-        minimum: 1,
-      },
-      illumina_read_type: {
-        title: "Illumina Read Type",
-        description:
-          "The read type of the file. Relevant only for files produced using an Illumina sequencing platform.",
-        type: "string",
-        enum: ["R1", "R2", "R3", "I1", "I2"],
->>>>>>> 5ea29c87
       },
       "@id": {
         title: "ID",
@@ -1840,24 +2266,6 @@
         type: "string",
         notSubmittable: true,
       },
-<<<<<<< HEAD
-=======
-      href: {
-        title: "Download URL",
-        description: "The download path to obtain file.",
-        comment: "Do not submit. This is issued by the server.",
-        type: "string",
-        notSubmittable: true,
-      },
-      upload_credentials: {
-        title: "Upload Credentials",
-        description:
-          "The upload credentials for S3 to submit the file content.",
-        comment: "Do not submit. This is issued by the server.",
-        type: "object",
-        notSubmittable: true,
-      },
->>>>>>> 5ea29c87
     },
   },
 };
