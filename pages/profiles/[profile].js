--- conflicted
+++ resolved
@@ -34,13 +34,9 @@
     <>
       <Breadcrumbs />
       <PagePreamble />
-<<<<<<< HEAD
       <div className="mb-2">
         <AddItemFromSchema schema={schema} label="Add" size="md" />
       </div>
-=======
-      {profileType && <div className="font-bold">{profileType}</div>}
->>>>>>> b66953a9
       <DataPanel>
         <div className="border border-gray-300 bg-gray-100 text-xs dark:border-gray-800 dark:bg-gray-900">
           <pre className="overflow-x-scroll p-1">
