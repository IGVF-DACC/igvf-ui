// node_modules
import PropTypes from "prop-types"
// components
import Attribution from "../../components/attribution"
import Breadcrumbs from "../../components/breadcrumbs"
import { DonorDataItems } from "../../components/common-data-items"
import {
  DataArea,
  DataItemLabel,
  DataItemValue,
  DataPanel,
} from "../../components/data-area"
import ExternalResources from "../../components/external-resources"
import PagePreamble from "../../components/page-preamble"
import Status from "../../components/status"
// libs
import buildBreadcrumbs from "../../libs/breadcrumbs"
import Request from "../../libs/request"
import { EditLink } from '../../components/edit-func'

const RodentDonor = ({ donor, award, lab, parents, uuid }) => {
  return (
    <>
      <Breadcrumbs />
      <PagePreamble />
      <DataPanel>
        <DataArea>
          <DataItemLabel>Status</DataItemLabel>
          <DataItemValue>
            <Status status={donor.status} />
          </DataItemValue>
          <DonorDataItems donor={donor} parents={parents}>
            <DataItemLabel>Strain</DataItemLabel>
            <DataItemValue>{donor.strain}</DataItemValue>
            {donor.strain_background && (
              <>
                <DataItemLabel>Strain Background</DataItemLabel>
                <DataItemValue>{donor.strain_background}</DataItemValue>
              </>
            )}
            {donor.genotype && (
              <>
                <DataItemLabel>Genotype</DataItemLabel>
                <DataItemValue>{donor.genotype}</DataItemValue>
              </>
            )}
          </DonorDataItems>
        </DataArea>
      </DataPanel>
      <ExternalResources resources={donor.external_resources} />
<<<<<<< HEAD
      <DataAreaTitle>Attribution</DataAreaTitle>
      <DataArea>
        <DataItem>
          <DataItemLabel>Award</DataItemLabel>
          <DataItemValue>
            <Link href={award["@id"]}>
              <a>{award.name}</a>
            </Link>
          </DataItemValue>
        </DataItem>
        <DataItem>
          <DataItemLabel>Lab</DataItemLabel>
          <DataItemValue>
            <Link href={lab["@id"]}>
              <a>{lab.title}</a>
            </Link>
          </DataItemValue>
        </DataItem>
        {donor.url && (
          <DataItem>
            <DataItemValue>
              <a href={donor.url} target="_blank" rel="noreferrer">
                Additional Information
              </a>
            </DataItemValue>
          </DataItem>
        )}
      </DataArea>
      <EditLink path={`/rodent-donors/${uuid}`} item={donor}/>
=======
      <Attribution award={award} lab={lab} />
>>>>>>> 3651c993
    </>
  )
}

RodentDonor.propTypes = {
  // Technical sample to display
  donor: PropTypes.object.isRequired,
  // Award applied to this technical sample
  award: PropTypes.shape({
    "@id": PropTypes.string.isRequired,
    name: PropTypes.string.isRequired,
  }).isRequired,
  // Lab that submitted this technical sample
  lab: PropTypes.shape({
    "@id": PropTypes.string.isRequired,
    title: PropTypes.string.isRequired,
  }).isRequired,
  // Parents of this donor
  parents: PropTypes.arrayOf(PropTypes.object).isRequired,
  // UUID of the current rodent donor item
  uuid: PropTypes.string.isRequired,
}

export default RodentDonor

export const getServerSideProps = async ({ params, req }) => {
  const request = new Request(req?.headers?.cookie)
  const donor = await request.getObject(`/rodent-donors/${params.uuid}/`)
  if (donor && donor.status !== "error") {
    const award = await request.getObject(donor.award)
    const lab = await request.getObject(donor.lab)
    const parents = await request.getMultipleObjects(donor.parents)
    const breadcrumbs = await buildBreadcrumbs(donor, "accession")
    return {
      props: {
        donor,
        award,
        lab,
        parents,
        pageContext: { title: donor.accession },
        breadcrumbs,
        sessionCookie: req?.headers?.cookie,
        uuid: params.uuid,
      },
    }
  }
  return { notFound: true }
}<|MERGE_RESOLUTION|>--- conflicted
+++ resolved
@@ -48,39 +48,8 @@
         </DataArea>
       </DataPanel>
       <ExternalResources resources={donor.external_resources} />
-<<<<<<< HEAD
-      <DataAreaTitle>Attribution</DataAreaTitle>
-      <DataArea>
-        <DataItem>
-          <DataItemLabel>Award</DataItemLabel>
-          <DataItemValue>
-            <Link href={award["@id"]}>
-              <a>{award.name}</a>
-            </Link>
-          </DataItemValue>
-        </DataItem>
-        <DataItem>
-          <DataItemLabel>Lab</DataItemLabel>
-          <DataItemValue>
-            <Link href={lab["@id"]}>
-              <a>{lab.title}</a>
-            </Link>
-          </DataItemValue>
-        </DataItem>
-        {donor.url && (
-          <DataItem>
-            <DataItemValue>
-              <a href={donor.url} target="_blank" rel="noreferrer">
-                Additional Information
-              </a>
-            </DataItemValue>
-          </DataItem>
-        )}
-      </DataArea>
+      <Attribution award={award} lab={lab} />
       <EditLink path={`/rodent-donors/${uuid}`} item={donor}/>
-=======
-      <Attribution award={award} lab={lab} />
->>>>>>> 3651c993
     </>
   )
 }
