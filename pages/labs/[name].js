// node_modules
import Link from "next/link"
import PropTypes from "prop-types"
// components
import Breadcrumbs from "../../components/breadcrumbs"
import {
  DataArea,
  DataItemLabel,
  DataItemValue,
  DataPanel,
} from "../../components/data-area"
import PagePreamble from "../../components/page-preamble"
import SeparatedList from "../../components/separated-list"
import Status from "../../components/status"
// libs
import Request from "../../libs/request"
import buildBreadcrumbs from "../../libs/breadcrumbs"
import { EditLink } from '../../components/edit-func'

const Lab = ({ lab, awards, pi }) => {
  return (
    <>
      <Breadcrumbs />
      <PagePreamble />
      <DataPanel>
        <DataArea>
          <DataItemLabel>Status</DataItemLabel>
          <DataItemValue>
            <Status status={lab.status} />
          </DataItemValue>
          <DataItemLabel>Institute</DataItemLabel>
          <DataItemValue>{lab.institute_label}</DataItemValue>
          <DataItemLabel>Principal Investigator</DataItemLabel>
          <DataItemValue>{pi.title}</DataItemValue>
<<<<<<< HEAD
        </DataItem>
        {awards.length > 0 && (
          <DataItem>
            <DataItemLabel>Awards</DataItemLabel>
            <SeparatedList>
              {awards.map((award) => (
                <Link href={award["@id"]} key={award.uuid}>
                  <a aria-label={`Award ${award.name}`}>{award.name}</a>
                </Link>
              ))}
            </SeparatedList>
          </DataItem>
        )}
      </DataArea>
      <EditLink path={`/labs/${lab.name}`} item={lab}/>
=======
          {awards.length > 0 && (
            <>
              <DataItemLabel>Awards</DataItemLabel>
              <SeparatedList>
                {awards.map((award) => (
                  <Link href={award["@id"]} key={award.uuid}>
                    <a aria-label={`Award ${award.name}`}>{award.name}</a>
                  </Link>
                ))}
              </SeparatedList>
            </>
          )}
        </DataArea>
      </DataPanel>
>>>>>>> 3651c993
    </>
  )
}

Lab.propTypes = {
  // Data for lab displayed on the page
  lab: PropTypes.object.isRequired,
  // Awards associated with `lab`
  awards: PropTypes.array.isRequired,
  // Principal investigator for `lab`
  pi: PropTypes.shape({
    // PI full name
    title: PropTypes.string.isRequired,
  }),
}

export default Lab

export const getServerSideProps = async ({ params, req }) => {
  const request = new Request(req?.headers?.cookie)
  const lab = await request.getObject(`/labs/${params.name}/`)
  if (lab && lab.status !== "error") {
    const awards = await request.getMultipleObjects(lab.awards)
    const pi = await request.getObject(lab.pi)
    const breadcrumbs = await buildBreadcrumbs(lab, "title")
    return {
      props: {
        lab,
        awards,
        pi,
        pageContext: { title: lab.title },
        breadcrumbs,
        sessionCookie: req?.headers?.cookie,
      },
    }
  }
  return { notFound: true }
}<|MERGE_RESOLUTION|>--- conflicted
+++ resolved
@@ -32,23 +32,6 @@
           <DataItemValue>{lab.institute_label}</DataItemValue>
           <DataItemLabel>Principal Investigator</DataItemLabel>
           <DataItemValue>{pi.title}</DataItemValue>
-<<<<<<< HEAD
-        </DataItem>
-        {awards.length > 0 && (
-          <DataItem>
-            <DataItemLabel>Awards</DataItemLabel>
-            <SeparatedList>
-              {awards.map((award) => (
-                <Link href={award["@id"]} key={award.uuid}>
-                  <a aria-label={`Award ${award.name}`}>{award.name}</a>
-                </Link>
-              ))}
-            </SeparatedList>
-          </DataItem>
-        )}
-      </DataArea>
-      <EditLink path={`/labs/${lab.name}`} item={lab}/>
-=======
           {awards.length > 0 && (
             <>
               <DataItemLabel>Awards</DataItemLabel>
@@ -63,7 +46,7 @@
           )}
         </DataArea>
       </DataPanel>
->>>>>>> 3651c993
+      <EditLink path={`/labs/${lab.name}`} item={lab}/>
     </>
   )
 }
