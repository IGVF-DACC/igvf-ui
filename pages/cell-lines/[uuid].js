// node_modules
import PropTypes from "prop-types"
// components
import Attribution from "../../components/attribution"
import Breadcrumbs from "../../components/breadcrumbs"
import { BiosampleDataItems } from "../../components/common-data-items"
import {
  DataArea,
  DataAreaTitle,
  DataItemLabel,
  DataItemValue,
  DataPanel,
} from "../../components/data-area"
import PagePreamble from "../../components/page-preamble"
import Status from "../../components/status"
import TreatmentTable from "../../components/treatment-table"
// libs
import buildBreadcrumbs from "../../libs/breadcrumbs"
import Request from "../../libs/request"
import { EditLink } from '../../components/edit-func'

<<<<<<< HEAD
const CellLine = ({ sample, award, lab, source, treatments, uuid }) => {
=======
const CellLine = ({ cellLine, award, donors, lab, source, treatments }) => {
>>>>>>> 3651c993
  return (
    <>
      <Breadcrumbs />
      <PagePreamble />
      <DataPanel>
        <DataArea>
          <DataItemLabel>Status</DataItemLabel>
          <DataItemValue>
            <Status status={cellLine.status} />
          </DataItemValue>
          <BiosampleDataItems
            biosample={cellLine}
            source={source}
            donors={donors}
            options={{
              dateObtainedTitle: "Date Harvested",
            }}
          >
            {cellLine.passage_number && (
              <>
                <DataItemLabel>Passage Number</DataItemLabel>
                <DataItemValue>{cellLine.passage_number}</DataItemValue>
              </>
            )}
          </BiosampleDataItems>
        </DataArea>
      </DataPanel>
      {treatments.length > 0 && (
        <>
          <DataAreaTitle>Treatments</DataAreaTitle>
          <TreatmentTable treatments={treatments} />
        </>
      )}
<<<<<<< HEAD
      <EditLink path={`/cell-lines/${uuid}`} item={sample}/>
=======
      <Attribution award={award} lab={lab} />
>>>>>>> 3651c993
    </>
  )
}

CellLine.propTypes = {
  // Cell-line sample to display
  cellLine: PropTypes.object.isRequired,
  // Donors associated with the tissue
  donors: PropTypes.arrayOf(PropTypes.object).isRequired,
  // Award applied to this technical sample
  award: PropTypes.object.isRequired,
  // Lab that submitted this technical sample
  lab: PropTypes.object.isRequired,
  // Source lab or source for this technical sample
  source: PropTypes.object.isRequired,
  // List of associated treatments
  treatments: PropTypes.arrayOf(PropTypes.object).isRequired,
  // UUID of cell line
  uuid: PropTypes.string.isRequired,
}

export default CellLine

export const getServerSideProps = async ({ params, req }) => {
  const request = new Request(req?.headers?.cookie)
  const cellLine = await request.getObject(`/cell-lines/${params.uuid}/`)
  if (cellLine && cellLine.status !== "error") {
    const award = await request.getObject(cellLine.award)
    const donors = await request.getMultipleObjects(cellLine.donors)
    const lab = await request.getObject(cellLine.lab)
    const source = await request.getObject(cellLine.source)
    const treatments = await request.getMultipleObjects(cellLine.treatments)
    const breadcrumbs = await buildBreadcrumbs(cellLine, "accession")
    return {
      props: {
        cellLine,
        award,
        donors,
        lab,
        source,
        treatments,
        pageContext: { title: cellLine.accession },
        breadcrumbs,
        sessionCookie: req?.headers?.cookie,
        uuid: params.uuid,
      },
    }
  }
  return { notFound: true }
}<|MERGE_RESOLUTION|>--- conflicted
+++ resolved
@@ -19,11 +19,7 @@
 import Request from "../../libs/request"
 import { EditLink } from '../../components/edit-func'
 
-<<<<<<< HEAD
-const CellLine = ({ sample, award, lab, source, treatments, uuid }) => {
-=======
-const CellLine = ({ cellLine, award, donors, lab, source, treatments }) => {
->>>>>>> 3651c993
+const CellLine = ({ cellLine, award, donors, lab, source, treatments, uuid }) => {
   return (
     <>
       <Breadcrumbs />
@@ -57,11 +53,8 @@
           <TreatmentTable treatments={treatments} />
         </>
       )}
-<<<<<<< HEAD
-      <EditLink path={`/cell-lines/${uuid}`} item={sample}/>
-=======
       <Attribution award={award} lab={lab} />
->>>>>>> 3651c993
+      <EditLink path={`/cell-lines/${uuid}`} item={cellLine}/>
     </>
   )
 }
