--- conflicted
+++ resolved
@@ -48,39 +48,52 @@
     cy.get("[data-testid=human-donors]").should("not.exist");
     cy.get("[data-testid=rodent-donors]").should("not.exist");
 
-<<<<<<< HEAD
+    cy.get("[data-testid=files]").click();
+
+    cy.get("[data-testid=reference-data]").click();
+    cy.url().should("include", "/search?type=ReferenceData");
+    cy.get("[data-testid=search-results-view-switch]").should("exist");
+    cy.get("[data-testid=form-select]").should("exist");
+    cy.get("[data-testid=search-results-count]").should("exist");
+    cy.get("[data-testid=search-list]")
+      .find("li")
+      .its("length")
+      .should("be.gte", 2);
+
+    cy.get("[data-testid=sequence-data]").click();
+    cy.url().should("include", "/search?type=SequenceData");
+    cy.get("[data-testid=search-results-view-switch]").should("exist");
+    cy.get("[data-testid=form-select]").should("exist");
+    cy.get("[data-testid=search-results-count]").should("exist");
+    cy.get("[data-testid=search-list]")
+      .find("li")
+      .its("length")
+      .should("be.gte", 3);
+
+    cy.get("[data-testid=files]").click();
+    cy.get("[data-testid=reference-data]").should("not.exist");
+    cy.get("[data-testid=sequence-data]").should("not.exist");
+    
     cy.get("[data-testid=file-sets]").click();
 
     cy.get("[data-testid=analysis-sets]").click();
     cy.url().should("include", "/search?type=AnalysisSet");
-=======
-    cy.get("[data-testid=files]").click();
-
-    cy.get("[data-testid=reference-data]").click();
-    cy.url().should("include", "/search?type=ReferenceData");
->>>>>>> 5ea29c87
-    cy.get("[data-testid=search-results-view-switch]").should("exist");
-    cy.get("[data-testid=form-select]").should("exist");
-    cy.get("[data-testid=search-results-count]").should("exist");
-    cy.get("[data-testid=search-list]")
-      .find("li")
-      .its("length")
-      .should("be.gte", 2);
-
-<<<<<<< HEAD
+    cy.get("[data-testid=search-results-view-switch]").should("exist");
+    cy.get("[data-testid=form-select]").should("exist");
+    cy.get("[data-testid=search-results-count]").should("exist");
+    cy.get("[data-testid=search-list]")
+      .find("li")
+      .its("length")
+      .should("be.gte", 2);
+
     cy.get("[data-testid=curated-sets]").click();
     cy.url().should("include", "/search?type=CuratedSet");
-=======
-    cy.get("[data-testid=sequence-data]").click();
-    cy.url().should("include", "/search?type=SequenceData");
->>>>>>> 5ea29c87
-    cy.get("[data-testid=search-results-view-switch]").should("exist");
-    cy.get("[data-testid=form-select]").should("exist");
-    cy.get("[data-testid=search-results-count]").should("exist");
-    cy.get("[data-testid=search-list]")
-      .find("li")
-      .its("length")
-<<<<<<< HEAD
+    cy.get("[data-testid=search-results-view-switch]").should("exist");
+    cy.get("[data-testid=form-select]").should("exist");
+    cy.get("[data-testid=search-results-count]").should("exist");
+    cy.get("[data-testid=search-list]")
+      .find("li")
+      .its("length")
       .should("be.gte", 1);
 
     cy.get("[data-testid=measurement-sets]").click();
@@ -97,13 +110,6 @@
     cy.get("[data-testid=analysis-sets]").should("not.exist");
     cy.get("[data-testid=curated-sets]").should("not.exist");
     cy.get("[data-testid=measurement-sets]").should("not.exist");
-=======
-      .should("be.gte", 3);
-
-    cy.get("[data-testid=files]").click();
-    cy.get("[data-testid=reference-data]").should("not.exist");
-    cy.get("[data-testid=sequence-data]").should("not.exist");
->>>>>>> 5ea29c87
 
     cy.get("[data-testid=genes]").click();
     cy.url().should("include", "/search?type=Gene");
