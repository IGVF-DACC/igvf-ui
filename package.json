{
  "name": "igvf-ui",
  "scripts": {
    "dev": "next dev",
    "build": "next build",
    "start": "next start",
    "lint": "next lint",
    "test": "jest --coverage",
    "cypress:open": "cypress open",
    "cypress:run": "cypress run --record --key 083e76f3-5f44-43f0-b248-ace10abf0877"
  },
  "dependencies": {
    "@auth0/auth0-react": "^1.10.1",
    "@headlessui/react": "^1.6.1",
    "@heroicons/react": "^1.0.6",
<<<<<<< HEAD
    "react-ace": "^10.1.0",
    "ace-builds": "^1.5.0",
    "dayjs": "^1.11.1",
=======
    "dayjs": "^1.11.2",
>>>>>>> 2bedc731
    "framer-motion": "^6.3.3",
    "jwt-decode": "^3.1.2",
    "lodash": "^4.17.21",
    "next": "^12.1.6",
    "prop-types": "^15.8.1",
    "react": "^18.1.0",
    "react-dom": "^18.1.0",
    "underscore": "^1.13.3"
  },
  "devDependencies": {
    "@testing-library/jest-dom": "^5.16.3",
    "@testing-library/react": "^13.2.0",
    "auth0-js": "^9.19.0",
    "autoprefixer": "^10.4.7",
    "coveralls": "^3.1.1",
    "cypress": "^9.6.1",
    "eslint": "^8.15.0",
    "eslint-config-next": "^12.1.6",
    "eslint-config-prettier": "^8.5.0",
    "eslint-plugin-cypress": "^2.12.1",
    "jest": "^28.1.0",
    "jest-environment-jsdom": "^28.1.0",
    "postcss": "^8.4.13",
    "prettier": "^2.6.2",
    "prettier-plugin-tailwindcss": "^0.1.8",
    "tailwindcss": "^3.0.24"
  }
}<|MERGE_RESOLUTION|>--- conflicted
+++ resolved
@@ -13,13 +13,9 @@
     "@auth0/auth0-react": "^1.10.1",
     "@headlessui/react": "^1.6.1",
     "@heroicons/react": "^1.0.6",
-<<<<<<< HEAD
     "react-ace": "^10.1.0",
     "ace-builds": "^1.5.0",
-    "dayjs": "^1.11.1",
-=======
     "dayjs": "^1.11.2",
->>>>>>> 2bedc731
     "framer-motion": "^6.3.3",
     "jwt-decode": "^3.1.2",
     "lodash": "^4.17.21",
