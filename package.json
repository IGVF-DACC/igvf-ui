--- conflicted
+++ resolved
@@ -13,15 +13,10 @@
     "@auth0/auth0-react": "^1.10.1",
     "@headlessui/react": "^1.6.4",
     "@heroicons/react": "^1.0.6",
-<<<<<<< HEAD
     "react-ace": "^10.1.0",
     "ace-builds": "^1.5.0",
-    "dayjs": "^1.11.2",
-    "framer-motion": "^6.3.4",
-=======
     "dayjs": "^1.11.3",
     "framer-motion": "^6.3.10",
->>>>>>> 51968c8f
     "jwt-decode": "^3.1.2",
     "lodash": "^4.17.21",
     "next": "^12.1.6",
